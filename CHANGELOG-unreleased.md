# Changelog
All notable changes to this project will be documented in this file.

The format is based on [Keep a Changelog](https://keepachangelog.com/en/1.0.0/),
and this project, at least loosely, adheres to [Semantic Versioning](https://semver.org/spec/v2.0.0.html).

This file contains the unreleased changes to the codebase. See CHANGELOG.md for
the released changes.

## Unreleased
### Changed
- `WAVE` parameters can be added to a `Wave` model with `add_wave_component()` in `wave.py` 
- Moved design matrix normalization code from `pint.fitter` to the new `pint.utils.normalize_designmatrix()` function.
- Made `Residuals` independent of `GLSFitter` (GLS chi2 is now computed using the new function `Residuals._calc_gls_chi2()`).
### Added
- CHI2, CHI2R, TRES, DMRES now in postfit par files
- Added `WaveX` model as a `DelayComponent` with Fourier amplitudes as fitted parameters
- `Parameter.as_latex` method for latex representation of a parameter.
- `pint.output.publish` module and `pintpublish` script for generating publication (LaTeX) output.
- Added radial velocity methods for binary models
- Support for wideband data in `pint.bayesian` (no correlated noise).
- Added `DMWaveX` model (Fourier representation of DM noise)
<<<<<<< HEAD
- Simulate correlated noise using `pint.simulate` functions and the `zima` script.
=======
- Piecewise orbital model (`BinaryBTPiecewise`)
>>>>>>> 2c1aa12e
### Fixed
- Wave model `validate()` can correctly use PEPOCH to assign WAVEEPOCH parameter
- Fixed RTD by specifying theme explicitly.
- `.value()` now works for pairParameters
- Setting `model.PARAM1 = model.PARAM2` no longer overrides the name of `PARAM1`
- Fixed an incorrect docstring in `pbprime()` functions. 
- Fix ICRS -> ECL conversion when parameter uncertainties are not set.
- `get_TOAs` raises an exception upon finding mixed narrowband and wideband TOAs in a tim file. `TOAs.is_wideband` returns True only if *ALL* TOAs have the -pp_dm flag.
### Removed<|MERGE_RESOLUTION|>--- conflicted
+++ resolved
@@ -20,11 +20,8 @@
 - Added radial velocity methods for binary models
 - Support for wideband data in `pint.bayesian` (no correlated noise).
 - Added `DMWaveX` model (Fourier representation of DM noise)
-<<<<<<< HEAD
-- Simulate correlated noise using `pint.simulate` functions and the `zima` script.
-=======
 - Piecewise orbital model (`BinaryBTPiecewise`)
->>>>>>> 2c1aa12e
+- Simulate correlated noise using `pint.simulation` (also available via the `zima` script)
 ### Fixed
 - Wave model `validate()` can correctly use PEPOCH to assign WAVEEPOCH parameter
 - Fixed RTD by specifying theme explicitly.
