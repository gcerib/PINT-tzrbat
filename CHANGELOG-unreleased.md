--- conflicted
+++ resolved
@@ -12,12 +12,9 @@
 - Third-order Roemer delay terms to ELL1 model
 - Made the addition of a TZR TOA (`AbsPhase`) in the `TimingModel` explicit in `Residuals` class.
 - Updated `CONTRIBUTING.rst` with the latest information.
-<<<<<<< HEAD
 - Moved design matrix normalization code from `pint.fitter` to the new `pint.utils.normalize_designmatrix()` function.
 - Made `Residuals` independent of `GLSFitter` (GLS chi2 is now computed using the new function `Residuals._calc_gls_chi2()`).
-=======
 - Made `TimingModel.params` and `TimingModel.ordered_params` identical. Deprecated `TimingModel.ordered_params`.
->>>>>>> c6b2c82c
 ### Added
 - Third-order Roemer delay terms to ELL1 model
 - Options to add a TZR TOA (`AbsPhase`) during the creation of a `TimingModel` using `ModelBuilder.__call__`, `get_model`, and `get_model_and_toas`
