# Changelog
All notable changes to this project will be documented in this file.

The format is based on [Keep a Changelog](https://keepachangelog.com/en/1.0.0/),
and this project, at least loosely, adheres to [Semantic Versioning](https://semver.org/spec/v2.0.0.html).

This file contains the unreleased changes to the codebase. See CHANGELOG.md for
the released changes.

## Unreleased
### Changed
- `WAVE` parameters can be added to a `Wave` model with `add_wave_component()` in `wave.py` 
- Moved design matrix normalization code from `pint.fitter` to the new `pint.utils.normalize_designmatrix()` function.
- Made `Residuals` independent of `GLSFitter` (GLS chi2 is now computed using the new function `Residuals._calc_gls_chi2()`).
### Added
- Added `WaveX` model as a `DelayComponent` with Fourier amplitudes as fitted parameters
<<<<<<< HEAD
- Optionally return the the log normalization factor of the likelihood function from the `Residuals.calc_chi2()` method.
- `DownhilWLSFitter` can now estimate white noise parameters and their uncertainties.
=======
- `Parameter.as_latex` method for latex representation of a parameter.
- `pint.output.publish` module and `pintpublish` script for generating publication (LaTeX) output.
>>>>>>> f4cbedc0
- Added radial velocity methods for binary models
### Fixed
- Wave model `validate()` can correctly use PEPOCH to assign WAVEEPOCH parameter
- Fixed RTD by specifying theme explicitly.
- `.value()` now works for pairParameters
- Setting `model.PARAM1 = model.PARAM2` no longer overrides the name of `PARAM1`
- Fixed an incorrect docstring in `pbprime()` functions. 
- Fix ICRS -> ECL conversion when parameter uncertainties are not set.
- `get_TOAs` raises an exception upon finding mixed narrowband and wideband TOAs in a tim file. `TOAs.is_wideband` returns True only if *ALL* TOAs have the -pp_dm flag.
- Robust access of EPHEM and PLANET_SHAPIRO in `make_fake_toas_fromtim`
### Removed<|MERGE_RESOLUTION|>--- conflicted
+++ resolved
@@ -14,14 +14,11 @@
 - Made `Residuals` independent of `GLSFitter` (GLS chi2 is now computed using the new function `Residuals._calc_gls_chi2()`).
 ### Added
 - Added `WaveX` model as a `DelayComponent` with Fourier amplitudes as fitted parameters
-<<<<<<< HEAD
+- `Parameter.as_latex` method for latex representation of a parameter.
+- `pint.output.publish` module and `pintpublish` script for generating publication (LaTeX) output.
+- Added radial velocity methods for binary models
 - Optionally return the the log normalization factor of the likelihood function from the `Residuals.calc_chi2()` method.
 - `DownhilWLSFitter` can now estimate white noise parameters and their uncertainties.
-=======
-- `Parameter.as_latex` method for latex representation of a parameter.
-- `pint.output.publish` module and `pintpublish` script for generating publication (LaTeX) output.
->>>>>>> f4cbedc0
-- Added radial velocity methods for binary models
 ### Fixed
 - Wave model `validate()` can correctly use PEPOCH to assign WAVEEPOCH parameter
 - Fixed RTD by specifying theme explicitly.
