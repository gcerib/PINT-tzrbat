--- conflicted
+++ resolved
@@ -13,14 +13,10 @@
 - Moved design matrix normalization code from `pint.fitter` to the new `pint.utils.normalize_designmatrix()` function.
 - Made `Residuals` independent of `GLSFitter` (GLS chi2 is now computed using the new function `Residuals._calc_gls_chi2()`).
 ### Added
-<<<<<<< HEAD
 - Added `WaveX` model as a `DelayComponent` with Fourier amplitudes as fitted parameters
 - `Parameter.as_latex` method for latex representation of a parameter.
 - `pint.output.publish` module and `pintpublish` script for generating publication (LaTeX) output.
-=======
-- Added WaveX model as DelayComponent with wave amplitudes as fitted parameters
 - Added radial velocity methods for binary models
->>>>>>> 5b2c9113
 ### Fixed
 - Wave model `validate()` can correctly use PEPOCH to assign WAVEEPOCH parameter
 - Fixed RTD by specifying theme explicitly.
