# Changelog
All notable changes to this project will be documented in this file.

The format is based on [Keep a Changelog](https://keepachangelog.com/en/1.0.0/),
and this project, at least loosely, adheres to [Semantic Versioning](https://semver.org/spec/v2.0.0.html).

This file contains the unreleased changes to the codebase. See CHANGELOG.md for
the released changes.

## Unreleased
### Changed
- `WAVE` parameters can be added to a `Wave` model with `add_wave_component()` in `wave.py` 
- Moved design matrix normalization code from `pint.fitter` to the new `pint.utils.normalize_designmatrix()` function.
- Made `Residuals` independent of `GLSFitter` (GLS chi2 is now computed using the new function `Residuals._calc_gls_chi2()`).
### Added
- Added `WaveX` model as a `DelayComponent` with Fourier amplitudes as fitted parameters
- `Parameter.as_latex` method for latex representation of a parameter.
- `pint.output.publish` module and `pintpublish` script for generating publication (LaTeX) output.
- Added radial velocity methods for binary models
<<<<<<< HEAD
- Support for wideband data in `pint.bayesian` (no correlated noise).
=======
- Added `DMWaveX` model (Fourier representation of DM noise)
>>>>>>> 2cb572b1
### Fixed
- Wave model `validate()` can correctly use PEPOCH to assign WAVEEPOCH parameter
- Fixed RTD by specifying theme explicitly.
- `.value()` now works for pairParameters
- Setting `model.PARAM1 = model.PARAM2` no longer overrides the name of `PARAM1`
- Fixed an incorrect docstring in `pbprime()` functions. 
- Fix ICRS -> ECL conversion when parameter uncertainties are not set.
- `get_TOAs` raises an exception upon finding mixed narrowband and wideband TOAs in a tim file. `TOAs.is_wideband` returns True only if *ALL* TOAs have the -pp_dm flag.
### Removed<|MERGE_RESOLUTION|>--- conflicted
+++ resolved
@@ -17,11 +17,8 @@
 - `Parameter.as_latex` method for latex representation of a parameter.
 - `pint.output.publish` module and `pintpublish` script for generating publication (LaTeX) output.
 - Added radial velocity methods for binary models
-<<<<<<< HEAD
 - Support for wideband data in `pint.bayesian` (no correlated noise).
-=======
 - Added `DMWaveX` model (Fourier representation of DM noise)
->>>>>>> 2cb572b1
 ### Fixed
 - Wave model `validate()` can correctly use PEPOCH to assign WAVEEPOCH parameter
 - Fixed RTD by specifying theme explicitly.
