# Changelog
All notable changes to this project will be documented in this file.

The format is based on [Keep a Changelog](https://keepachangelog.com/en/1.0.0/),
and this project, at least loosely, adheres to [Semantic Versioning](https://semver.org/spec/v2.0.0.html).

This file contains the unreleased changes to the codebase. See CHANGELOG.md for
the released changes.

## Unreleased
### Changed
### Added
- Added numdifftools to setup.cfg to match requirements.txt
### Fixed
<<<<<<< HEAD
- `MCMC_walkthrough` notebook now runs
=======
- Fixed runtime data README 
>>>>>>> 0227e13c
### Removed<|MERGE_RESOLUTION|>--- conflicted
+++ resolved
@@ -12,9 +12,6 @@
 ### Added
 - Added numdifftools to setup.cfg to match requirements.txt
 ### Fixed
-<<<<<<< HEAD
 - `MCMC_walkthrough` notebook now runs
-=======
 - Fixed runtime data README 
->>>>>>> 0227e13c
 ### Removed