# Changelog
All notable changes to this project will be documented in this file.

The format is based on [Keep a Changelog](https://keepachangelog.com/en/1.0.0/),
and this project, at least loosely, adheres to [Semantic Versioning](https://semver.org/spec/v2.0.0.html).

This file contains the unreleased changes to the codebase. See CHANGELOG.md for
the released changes.

## Unreleased
### Changed
- `WAVE` parameters can be added to a `Wave` model with `add_wave_component()` in `wave.py` 
- Moved design matrix normalization code from `pint.fitter` to the new `pint.utils.normalize_designmatrix()` function.
- Made `Residuals` independent of `GLSFitter` (GLS chi2 is now computed using the new function `Residuals._calc_gls_chi2()`).
### Added
- CHI2, CHI2R, TRES, DMRES now in postfit par files
- Added `WaveX` model as a `DelayComponent` with Fourier amplitudes as fitted parameters
- `Parameter.as_latex` method for latex representation of a parameter.
- `pint.output.publish` module and `pintpublish` script for generating publication (LaTeX) output.
- Added radial velocity methods for binary models
- Support for wideband data in `pint.bayesian` (no correlated noise).
- Added `DMWaveX` model (Fourier representation of DM noise)
<<<<<<< HEAD
- Optionally return the the log normalization factor of the likelihood function from the `Residuals.calc_chi2()` method.
- `DownhilWLSFitter` can now estimate white noise parameters and their uncertainties.
=======
- Piecewise orbital model (`BinaryBTPiecewise`)
>>>>>>> 2c1aa12e
### Fixed
- Wave model `validate()` can correctly use PEPOCH to assign WAVEEPOCH parameter
- Fixed RTD by specifying theme explicitly.
- `.value()` now works for pairParameters
- Setting `model.PARAM1 = model.PARAM2` no longer overrides the name of `PARAM1`
- Fixed an incorrect docstring in `pbprime()` functions. 
- Fix ICRS -> ECL conversion when parameter uncertainties are not set.
- `get_TOAs` raises an exception upon finding mixed narrowband and wideband TOAs in a tim file. `TOAs.is_wideband` returns True only if *ALL* TOAs have the -pp_dm flag.
- Robust access of EPHEM and PLANET_SHAPIRO in `make_fake_toas_fromtim`
### Removed<|MERGE_RESOLUTION|>--- conflicted
+++ resolved
@@ -20,12 +20,9 @@
 - Added radial velocity methods for binary models
 - Support for wideband data in `pint.bayesian` (no correlated noise).
 - Added `DMWaveX` model (Fourier representation of DM noise)
-<<<<<<< HEAD
+- Piecewise orbital model (`BinaryBTPiecewise`)
 - Optionally return the the log normalization factor of the likelihood function from the `Residuals.calc_chi2()` method.
 - `DownhilWLSFitter` can now estimate white noise parameters and their uncertainties.
-=======
-- Piecewise orbital model (`BinaryBTPiecewise`)
->>>>>>> 2c1aa12e
 ### Fixed
 - Wave model `validate()` can correctly use PEPOCH to assign WAVEEPOCH parameter
 - Fixed RTD by specifying theme explicitly.
