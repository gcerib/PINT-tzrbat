--- conflicted
+++ resolved
@@ -6,14 +6,11 @@
 
 ## Unreleased
 ### Changed
-<<<<<<< HEAD
 ### Added
 - Can initialize observatories with lat/lon/altitude
 - Can output observatories as JSON
 ### Fixed
-=======
 - global clock files now emit a warning instead of an exception if expired and the download fails
->>>>>>> 0d6aeaf3
 
 ## [0.9.1] 2022-08-12
 ### Changed
