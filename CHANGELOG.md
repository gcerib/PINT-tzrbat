--- conflicted
+++ resolved
@@ -7,20 +7,14 @@
 ## Unreleased
 ### Changed
 - Applied `sourcery` refactors to the entire codebase
-<<<<<<< HEAD
-## Added
-- `PhaseOffset` component (overall phase offset between physical and TZR toas)
-- `tzr` attribute in `TOAs` class to identify TZR TOAs
-## Fixed
-## Removed
-=======
 ### Added
 - `SpindownBase` as the abstract base class for `Spindown` and `PeriodSpindown` in the `How_to_build_a_timing_model_component.py` example.
 - `SolarWindDispersionBase` as the abstract base class for solar wind dispersion components.
 - `validate_component_types` method for more rigorous validation of timing model components.
-### Fixed
-### Removed
->>>>>>> 55c4e688
+- `PhaseOffset` component (overall phase offset between physical and TZR toas)
+- `tzr` attribute in `TOAs` class to identify TZR TOAs
+### Fixed
+### Removed
 
 ## [0.9.5] 2023-05-01
 ### Changed
