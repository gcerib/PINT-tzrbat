# parameter.py
# Defines Parameter class for timing model parameters
from ..utils import fortran_float, time_from_mjd_string, time_to_mjd_string,\
    time_to_longdouble, is_number, time_from_longdouble, str2longdouble, \
    longdouble2string, data2longdouble
import numpy
import astropy.units as u
import astropy.time as time
from astropy import log
from pint import pint_units
import astropy.units as u
import astropy.constants as const
from astropy.coordinates.angles import Angle
import re
import numbers
import priors
from ..toa_select import TOASelect


class Parameter(object):
    """A base PINT class describing a single timing model parameter.
    PINT Parameter class will have

    A `Parameter` object can be created with one of the subclasses provided by
    `PINT` depending on the parameter usage.
    Current Parameter type:
    [`floatParameter`, `strParameter`, `boolParameter`, `MDJParameter`,
     `AngleParameter`, `prefixParameter`, `maskParameter`]

    Parameter Mechanism
    Parameter current value information will be stored at `.quantity` property
    which can be a flexible format, for example astropy.quantity in
    floatParameter and string in strParameter, (For more detail see Parameter
    subclasses docstrings). If applicable, Parameter default unit is
    stored at`.units` property which is an `astropy.unit` object. Property
    `.value` always returns a pure value associate with `.units` from
    `.quantity`. `.uncertainty` provides the storage for parameter uncertainty
    and `.uncertainty_value` for pure uncertainty value. Like `.value`,
    `.uncertainty_value` always associate with default unit.

    Parameters
    ----------
    name : str, optional
        The name of the parameter.
    value : number, str, `Astropy.units.Quantity` object, or other data type or
            object
        The input parameter value.
    units : str or Astropy.units, optional
        Parameter default unit. Parameter .value and .uncertainty_value attribute
        will associate with the default units.
    description : str, optional
        A short description of what this parameter means.
    uncertainty : number
        Current uncertainty of the value.
    frozen : bool, optional
        A flag specifying whether "fitters" should adjust the value of this
        parameter or leave it fixed.
    aliases : list, optional
        An optional list of strings specifying alternate names that can also
        be accepted for this parameter.
    continuous : bool, optional
        A flag specifying whether phase derivatives with respect to this
        parameter exist.
    print_quantity : method, optional
        A function that converts the internal value to a string for output.
    set_quantity : method, optional
        A function that sets the quantity property
    get_value:
        A function that get purely value from quantity attribute

    Attributes
    ----------
    quantity: Type depends on the parameter subclass, it can be anything
        An internal storage for parameter value and units
    """

    def __init__(self, name=None, value=None, units=None, description=None,
                 uncertainty=None, frozen=True, aliases=None, continuous=True,
                 print_quantity=str, set_quantity=lambda x: x,
                 get_value=lambda x: x,
                 prior=priors.Prior(priors.UniformRV()),
                 set_uncertainty=fortran_float):

        self.name = name  # name of the parameter
        self.units = units  # Default unit
        self.set_quantity = set_quantity
        # Method to get value
        self.get_value = get_value
        # method to convert quantity to a string.
        self.print_quantity = print_quantity
        # Method to get uncertainty from input
        self.set_uncertainty = set_uncertainty
        self.from_parfile_line = self.from_parfile_line_regular
<<<<<<< HEAD
        self.value = value  # The value of parameter, internal storage
=======
        self.quantity = value  # The value of parameter, internal storage
>>>>>>> abe3a295
        self.prior = prior

        self.description = description
        self.uncertainty = uncertainty
        self.frozen = frozen
        self.continuous = continuous
        self.aliases = [] if aliases is None else aliases
        self.is_prefix = False
        self.paramType = 'Not specified'  # Type of parameter. Here is general type
        self.valueType = None

    @property
    def prior(self):
        return self._prior

    @prior.setter
    def prior(self,p):
        if not isinstance(p,priors.Prior):
            log.error("prior must be an instance of Prior()")
        self._prior = p

    # Setup units property
    @property
    def units(self):
        return self._units

    @units.setter
    def units(self, unt):
        # Check if this is the first time set units and check compatibility 
        if hasattr(self, 'quantity'):
            if self.units is not None:
                if unt != self.units:
                    wmsg = 'Parameter '+self.name+' default units has been '
                    wmsg += ' reset to ' + str(unt) + ' from '+ str(self._units)
                    log.warning(wmsg)
                try:
                    if hasattr(self.quantity, 'unit'):
                        _ = self.quantity.to(unt)
                except:
                    log.warning('The value unit is not compatible with'
                                ' parameter units right now.')

<<<<<<< HEAD
        # note, _units is a string, _num_unit is the astropy unit
=======
>>>>>>> abe3a295

        if unt is None:
            self._units = None

        elif unt in pint_units.keys():
            # These are special-case unit strings in in PINT
            self._units = pint_units[unt]

        else:
            # Try to use it as an astopy unit.  If this fails,
            # ValueError will be raised.
            self._units = u.Unit(unt)

        if hasattr(self, 'quantity') and hasattr(self.quantity, 'unit'):
            # Change quantity unit to new unit
            self.quantity = self.quantity.to(self._units)
        if hasattr(self, 'uncertainty') and hasattr(self.uncertainty, 'unit'):
<<<<<<< HEAD
            self.uncertainty = self.uncertainty.to(self.num_unit)

    # Setup value property
=======
            # Change uncertainty unit to new unit
            self.uncertainty = self.uncertainty.to(self._units)

    # Setup quantity property
>>>>>>> abe3a295
    @property
    def quantity(self):
        """Return the internal stored parameter value and units.
        """
        return self._quantity

    @quantity.setter
    def quantity(self, val):
        """General wrapper method to set .quantity. For different type of
        parameters, the setter method is stored at .set_quantity attribute.
        """
        if val is None:
            if hasattr(self, 'quantity') and self.quantity is not None:
                raise ValueError('Setting an exist value to None is not'
                                 ' allowed.')
            else:
                self._quantity = val
                return
        self._quantity = self.set_quantity(val)

    def prior_pdf(self,value=None, logpdf=False):
        """Return the prior probability, evaluated at the current value of
        the parameter, or at a proposed value.

        Parameters
        ----------
        value : array_like or float_like

        Probabilities are evaluated using the value attribute
        """
        if value is None:
            return self.prior.pdf(self.value) if not logpdf else self.prior.logpdf(self.value)
        else:
            return self.prior.pdf(value) if not logpdf else self.prior.logpdf(value)

    # Setup .value property
    # .value will get pure number from ._quantity.
    # Setting .value property will change ._quantity.
    @property
    def value(self):
        """Return the pure value of a parameter. This value will associate with
        parameter default value, which is .units attribute.
        """
        if self._quantity is None:
            return None
        else:
            return self.get_value(self._quantity)

    @value.setter
    def value(self, val):
        """Method to set .value. Setting .value attribute will change the
        .quantity attribute other than .value attribute.
        """
        if val is None:
            if not isinstance(self.quantity, (str, bool)) and \
                self._quantity is not None:
                raise ValueError('This parameter value is number convertible. '
                                 'Setting .value to None will lost the '
                                 'parameter value.')
            else:
                self.value = val
        self._quantity = self.set_quantity(val)

    @property
    def uncertainty(self):
        """Return the internal stored parameter uncertainty value and units.
        """
        return self._uncertainty

    @uncertainty.setter
    def uncertainty(self, val):
        """General wrapper setter for uncertainty. The setting method is stored
        at .set_uncertainty attribute
        """
        if val is None:
            if hasattr(self, 'uncertainty') and self.uncertainty is not None:
                raise ValueError('Setting an exist uncertainty to None is not'
                                 ' allowed.')
            else:
                self._uncertainty = val
                self._uncertainty_value = self._uncertainty
                return
        self._uncertainty = self.set_uncertainty(val)

    @property
    def uncertainty_value(self):
        """Return a pure value from .uncertainty. The unit will associate
        with .units
        """
        if self._uncertainty is None:
            return None
        else:
            return self.get_value(self._uncertainty)

    @uncertainty_value.setter
    def uncertainty_value(self, val):
        """Setter for uncertainty_value. Setting .uncertainty_value will only change
        the .uncertainty attribute.
        """
        if val is None:
            if not isinstance(self.uncertainty, (str, bool)) and \
                self._uncertainty_value is not None:
                log.warning('This parameter has uncertainty value. '
                            'Change it to None will lost information.')
            else:
                self.uncertainty_value = val
        self._uncertainty = self.set_uncertainty(val)

    def __str__(self):
        out = self.name
        if self.units is not None:
            out += " (" + str(self.units) + ")"
        out += " " + self.print_quantity(self.quantity)
        if self.uncertainty is not None:
            out += " +/- " + str(self.uncertainty.to(self.units))
        return out

    def set(self, value):
        """Parses a string 'value' into the appropriate internal representation
        of the parameter.
        """
        self.value = value

    def add_alias(self, alias):
        """Add a name to the list of aliases for this parameter."""
        self.aliases.append(alias)

    def help_line(self):
        """Return a help line containing parameter name, description and units."""
        out = "%-12s %s" % (self.name, self.description)
        if self.units is not None:
            out += ' (' + str(self.units) + ')'
        return out

    def as_parfile_line(self):
        """Return a parfile line giving the current state of the parameter."""
        # Don't print unset parameters
        if self.quantity is None:
            return ""
        line = "%-15s %25s" % (self.name, self.print_quantity(self.quantity))
        if self.uncertainty is not None:
            line += " %d %s" % (0 if self.frozen else 1, str(self.uncertainty_value))
        elif not self.frozen:
            line += " 1"
        return line + "\n"

    def from_parfile_line_regular(self, line):
        """
        Parse a parfile line into the current state of the parameter.
        Returns True if line was successfully parsed, False otherwise.
        """
        try:
            k = line.split()
            name = k[0].upper()
        except IndexError:
            return False
        # Test that name matches
        if not self.name_matches(name):
            return False
        if len(k) < 2:
            return False
        if len(k) >= 2:
            self.set(k[1])
        if len(k) >= 3:
            try:
                if int(k[2]) > 0:
                    self.frozen = False
                    ucty = '0.0'
            except:
                if is_number(k[2]):
                    ucty = k[2]
                else:
                    errmsg = 'The third column of parfile can only be fitting '
                    errmsg += 'flag (1/0) or uncertainty.'
                    raise ValueError(errmsg)
            if len(k) == 4:
                ucty = k[3]
            self.uncertainty = self.set_uncertainty(ucty)
        return True

    def name_matches(self, name):
        """Whether or not the parameter name matches the provided name
        """
        return (name == self.name) or (name in self.aliases)

class floatParameter(Parameter):
    """This is a Parameter type that is specific to the parameters has a float/
    float128 quantity as its value.

    `.quantity` stores current parameter value and its unit in an
    `astropy.units.quantity` class. The unit of `.quantity` can be any unit
    that convertible to default unit.

    Parameters
    ----------
    name : str
        The name of the parameter.
    value : number, str, `Astropy.units.Quantity` object,
        The input parameter float value.
    units : str or Astropy.units
        Parameter default unit. Parameter .value and .uncertainty_value attribute
        will associate with the default units. If unit is dimensionless, use
        "''" as its unit.
    description : str, optional
        A short description of what this parameter means.
    uncertainty : number
        Current uncertainty of the value.
    frozen : bool, optional
        A flag specifying whether "fitters" should adjust the value of this
        parameter or leave it fixed.
    aliases : list, optional
        An optional list of strings specifying alternate names that can also
        be accepted for this parameter.
    continuous : bool, optional, default True
        A flag specifying whether phase derivatives with respect to this
        parameter exist.
    long_double : bool, optional, default False
        A flag specifying whether value is float or float128/longdouble.

    Example::
        >>> from parameter import floatParameter
        >>> test = floatParameter(name='test1', value=100.0, units='second')
        >>> print test
        test1 (s) 100.0
    """
    def __init__(self, name=None, value=None, units=None, description=None,
                 uncertainty=None, frozen=True, aliases=[], continuous=True,
                 long_double=False):
        self.is_long_double = long_double
        if self.is_long_double:
            set_quantity = self.set_quantity_longdouble
            print_quantity = lambda x: longdouble2string(x.to(self.units).value)
        else:
            set_quantity = self.set_quantity_float
            print_quantity = lambda x: str(x.to(self.units).value)

        get_value = self.get_value_float
        set_uncertainty = self.set_quantity_float
        super(floatParameter, self).__init__(name=name, value=value,
                                             units=units, frozen=True,
                                             aliases=aliases,
                                             continuous=continuous,
                                             description=description,
                                             uncertainty=uncertainty,
                                             print_quantity=print_quantity,
                                             set_quantity=set_quantity,
                                             get_value=get_value,
                                             set_uncertainty=set_uncertainty)
        self.paramType = 'floatParameter'


    def set_quantity_float(self, val):
        """Set value method specific for float parameter
        accept format
        1. Astropy quantity
        2. float
        3. string
        """
        # First try to use astropy unit conversion
        try:
            # If this fails, it will raise UnitConversionError
            _ = val.to(self.units)
            result = val
        except AttributeError:
            # This will happen if the input value did not have units
<<<<<<< HEAD
            result = fortran_float(val) * self.num_unit
=======
            result = fortran_float(val) * self.units
>>>>>>> abe3a295
            # TODO how to treat num_unit==None ? does it mean
            # dimensionless or unset?  Ignore for now..

        return result

    def set_quantity_longdouble(self, val):
        try:
            _ = val.to(self.units)
            result = data2longdouble(val.value)*val.unit
        except AttributeError:
            result = data2longdouble(val) * self.units

        return result


    def get_value_float(self, quan):
        if quan is None:
            return None
        else:
            return quan.to(self.units).value


class strParameter(Parameter):
    """This is a Parameter type that is specific to string values.
    `.quantity` stores current parameter information in a string. `.value`
    returns the same with `.quantity`. `.units` is not applicable.
    `strParameter` is not fitable.

    Parameter
    ---------
    name : str
        The name of the parameter.
    value : str
        The input parameter string value.
    description : str, optional
        A short description of what this parameter means.
    aliases : list, optional
        An optional list of strings specifying alternate names that can also
        be accepted for this parameter.

    Example::
        >>> from parameter import strParameter
        >>> test = strParameter(name='test1', value='This is a test',)
        >>> print test
        test1 This is a test
    """
    def __init__(self, name=None, value=None, description=None,
                 aliases=[]):
        print_quantity = str
        get_value = lambda x: x
        set_quantity = lambda x: str(x)
        set_uncertainty = lambda x: None

        super(strParameter, self).__init__(name=name, value=value,
                                           description=None, frozen=True,
                                           aliases=aliases,
                                           print_quantity=print_quantity,
                                           set_quantity=set_quantity,
                                           get_value=get_value,
                                           set_uncertainty=set_uncertainty)

        self.paramType = 'strParameter'
        self.value_type = str


class boolParameter(Parameter):
    """This is a Parameter type that is specific to boolean values.
    `.quantity` stores current parameter information in boolean type. `.value`
    returns the same with `.quantity`. `.units` is not applicable.
    `boolParameter` is not fitable.

    Parameter
    ---------
    name : str
        The name of the parameter.
    value : str, bool, [0,1]
        The input parameter boolean value.
    description : str, optional
        A short description of what this parameter means.
    aliases : list, optional
        An optional list of strings specifying alternate names that can also
        be accepted for this parameter.

    Example::
        >>> from parameter import boolParameter
        >>> test = boolParameter(name='test1', value='N')
        >>> print test
        test1 N
    """
    def __init__(self, name=None, value=None, description=None, frozen=True,
                 aliases=[]):
        print_quantity = lambda x: 'Y' if x else 'N'
        set_quantity = self.set_quantity_bool
        get_value = lambda x: x
        set_uncertainty = lambda x: None
        super(boolParameter, self).__init__(name=name, value=value,
                                            description=None, frozen=True,
                                            aliases=aliases,
                                            print_quantity=print_quantity,
                                            set_quantity=set_quantity,
                                            get_value=get_value,
                                            set_uncertainty=set_uncertainty)
        self.value_type = bool
        self.paramType = 'boolParameter'

    def set_quantity_bool(self, val):
        """ This function is to get boolean value for boolParameter class
        """
        # First try strings
        try:
            if val.upper() in ['Y','YES','T','TRUE','1']:
                return True
            else:
                return False
        except AttributeError:
            # Will get here on non-string types
            return bool(val)

class MJDParameter(Parameter):
    """This is a Parameter type that is specific to MJD values.
    `.quantity` stores current parameter information in an `astropy.Time` type
    in the format of MJD. `.value` returns the pure MJD value. `.units` is in
    day as default unit.

    Parameter
    ---------
    name : str
        The name of the parameter.
    value : astropy Time, str, float in mjd, str in mjd.
        The input parameter MJD value.
    description : str, optional
        A short description of what this parameter means.
    uncertainty : number
        Current uncertainty of the value.
    frozen : bool, optional
        A flag specifying whether "fitters" should adjust the value of this
        parameter or leave it fixed.
    continuous : bool, optional, default True
        A flag specifying whether phase derivatives with respect to this
        parameter exist.
    aliases : list, optional
        An optional list of strings specifying alternate names that can also
        be accepted for this parameter.
    time_scale : str, optional, default 'utc'
        MJD parameter time scale.

    Example::
        >>> from parameter import MJDParameter
        >>> test = MJDParameter(name='test1', value='54000', time_scale='utc')
        >>> print test
        test1 (d) 54000.000000000000000
    """
    def __init__(self, name=None, value=None, description=None,
                 uncertainty=None, frozen=True, continuous=True, aliases=[],
                 time_scale='utc'):
        self.time_scale = time_scale
        set_quantity = self.set_quantity_mjd
        print_quantity = time_to_mjd_string
        get_value = time_to_longdouble
        set_uncertainty = self.set_quantity_mjd
        super(MJDParameter, self).__init__(name=name, value=value, units="MJD",
                                           description=description,
                                           uncertainty=uncertainty,
                                           frozen=frozen,
                                           continuous=continuous,
                                           aliases=aliases,
                                           print_quantity=print_quantity,
                                           set_quantity=set_quantity,
                                           get_value=get_value,
                                           set_uncertainty=set_uncertainty)
        self.value_type = time.Time
        self.paramType = 'MJDParameter'

    def set_quantity_mjd(self, val):
        """Value setter for MJD parameter,
           Accepted format:
           Astropy time object
           mjd float
           mjd string
        """
        if isinstance(val, numbers.Number):
            val = numpy.longdouble(val)
            result = time_from_longdouble(val, self.time_scale)
        elif isinstance(val, str):
            try:
                 result = time_from_mjd_string(val, self.time_scale)
            except:
                raise ValueError('String ' + val + 'can not be converted to'
                                 'a time object.' )

        elif isinstance(val,time.Time):
            result = val
        else:
            raise ValueError('MJD parameter can not accept '
                             + type(val).__name__ + 'format.')
        return result


class AngleParameter(Parameter):
    """This is a Parameter type that is specific to Angle values.
    `.quantity` stores current parameter information in an `astropy Angle` type.
    `.value` returns the pure angle value associate with default unit.
    `.units` currently can accept angle format  {'h:m:s': u.hourangle,
    'd:m:s': u.deg, 'rad': u.rad, 'deg': u.deg}

    Parameter
    ---------
    name : str
        The name of the parameter.
    value : angle string, float, astropy angle object
        The input parameter angle value.
    description : str, optional
        A short description of what this parameter means.
    uncertainty : number
        Current uncertainty of the value.
    frozen : bool, optional
        A flag specifying whether "fitters" should adjust the value of this
        parameter or leave it fixed.
    continuous : bool, optional, default True
        A flag specifying whether phase derivatives with respect to this
        parameter exist.
    aliases : list, optional
        An optional list of strings specifying alternate names that can also
        be accepted for this parameter.

    Example::
        >>> from parameter import AngleParameter
        >>> test = AngleParameter(name='test1', value='12:20:10', units='H:M:S')
        >>> print test
        test1 (hourangle) 12:20:10.00000000
    """
    def __init__(self, name=None, value=None, description=None, units='rad',
             uncertainty=None, frozen=True, continuous=True, aliases=[]):
<<<<<<< HEAD
=======
        self._str_unit = units
>>>>>>> abe3a295
        self.unit_identifier = {
            'h:m:s': (u.hourangle, 'h', '0:0:%.15fh'),
            'd:m:s': (u.deg, 'd', '0:0:%.15fd'),
            'rad': (u.rad, 'rad', '%.15frad'),
            'deg': (u.deg, 'deg', '%.15fdeg'),
        }
        # Check unit format
        if units.lower() not in self.unit_identifier.keys():
            raise ValueError('Unidentified unit ' + units)

        self.unitsuffix = self.unit_identifier[units.lower()][1]
        set_quantity = self.set_quantity_angle
        print_quantity = lambda x: x.to_string(sep=':', precision=8) \
                        if x.unit != u.rad else x.to_string(decimal = True,
                        precision=8)
        #get_value = lambda x: Angle(x * self.unit_identifier[units.lower()][0])
        get_value = lambda x: x.value
        set_uncertainty = self.set_uncertainty_angle
        self.value_type = Angle
        self.paramType = 'AngleParameter'

        super(AngleParameter, self).__init__(name=name, value=value,
                                             units=units,
                                             description=description,
                                             uncertainty=uncertainty,
                                             frozen=frozen,
                                             continuous=continuous,
                                             aliases=aliases,
                                             print_quantity=print_quantity,
                                             set_quantity=set_quantity,
                                             get_value=get_value,
                                             set_uncertainty=set_uncertainty)

    def set_quantity_angle(self, val):
        """ This function is to set value to angle parameters.
        Accepted format:
        1. Astropy angle object
        2. float
        3. number string
        """
        if isinstance(val, numbers.Number):
            result = Angle(val * self.units)
        elif isinstance(val, str):
            result = Angle(val + self.unitsuffix)
        elif hasattr(val, 'unit'):
            result = Angle(val.to(self.units))
        else:
            raise ValueError('Angle parameter can not accept '
                             + type(val).__name__ + 'format.')
        return result

    def set_uncertainty_angle(self, val):
        """This function is to set the uncertainty for an angle parameter.
        """
        if isinstance(val, numbers.Number):
            result =Angle(self.unit_identifier[self._str_unit.lower()][2] % val)
        elif isinstance(val, str):

            result =Angle(self.unit_identifier[self._str_unit.lower()][2] \
                          % fortran_float(val))
            #except:
            #    raise ValueError('Srting ' + val + ' can not be converted to'
            #                     ' astropy angle.')
        elif hasattr(val, 'unit'):
            result = Angle(val.to(self.units))
        else:
            raise ValueError('Angle parameter can not accept '
                             + type(val).__name__ + 'format.')
        return result


class prefixParameter(Parameter):
    """ This is a Parameter type for prefix parameters, for example DMX_

        Create a prefix parameter
        To create a prefix parameter, there are two ways:
        1. Create by name
            If optional argument name with a prefixed format, such as DMX_001
            or F10, is given. prefixParameter class will figure out the prefix
            name, index and indexformat.
        2. Create by prefix and index
            This method allows you create a prefixParameter class using prefix
            name and index. The class name will be returned as prefix name plus
            index with the right index format. So the optional arguments
            prefix, indexformat and index are need. index default value is 1.
        If both of two methods are filled, It will using the first method.
        Add description and units.
        1. Direct add
            A description and unit can be added directly by using the optional
            arguments, description and units. Both of them will return as a
            string attribution.
        2. description and units template.
            If the description and unit are changing with the prefix parameter
            index, optional argument descritionTplt and unitTplt are need.
            These two attributions are lambda functions, for example
            >>> descritionTplt = lambda x: 'This is the description of parameter
                                            %d'%x
<<<<<<< HEAD
            The class will fill the descrition and unit automaticly.
            
        If both two methods are fillfulled, it prefer the first one.
=======
            The class will fill the description and unit automatically.

        If both two methods are filled, it prefer the first one.
>>>>>>> abe3a295

        Parameter
        ---------
        name : str optional
            The name of the parameter. If it is not provided, the prefix and
            index format are needed.
        prefix : str optional
            Parameter prefix, now it is only supporting 'prefix_' type and
            'prefix0' type.
        indexformat : str optional
            The format for parameter index
        index : int optional [default 1]
            The index number for the prefixed parameter.
        units :  str optional
            The unit of parameter
        unitTplt : lambda method
            The unit template for prefixed parameter
        description : str optional
            Description for the parameter
        descriptionTplt : lambda method optional
            Description template for prefixed parameters
        prefix_aliases : list of str optional
            Alias for the prefix
        frozen : bool, optional
            A flag specifying whether "fitters" should adjust the value of this
            parameter or leave it fixed.
        continuous : bool
        type_match : str, optional, default 'float'
            Example parameter class template for quantity and value setter
        long_double : bool, optional default 'double'
            Set float type quantity and value in numpy float128
        time_scale : str, optional default 'utc'
            Time scale for MJDParameter class.
    """

    def __init__(self, name=None, prefix=None, indexformat=None, index=1,
                 value=None, units=None, unitTplt=None,
                 description=None, descriptionTplt=None,
                 uncertainty=None, frozen=True, continuous=True,
                 prefix_aliases=[], type_match='float', long_double=False,
                 time_scale='utc'):
        # Create prefix parameter by name
        if name is None:
            if prefix is None or indexformat is None:
                errorMsg = 'When prefix parameter name is not give, the prefix'
                errorMsg += 'and index format are both needed.'
                raise ValueError(errorMsg)
            else:
                # Get format fields
                digitLen = 0
                for i in range(len(indexformat)-1, -1, -1):
                    if indexformat[i].isdigit():
                        digitLen += 1
                self.indexformat_field = indexformat[0:len(indexformat)
                                                     - digitLen]
                self.indexformat_field += '{0:0' + str(digitLen) + 'd}'

                name = prefix+self.indexformat_field.format(index)
                self.prefix = prefix
                self.indexformat = self.indexformat_field.format(0)
                self.index = index
        else:  # Detect prefix and indexformat from name.
            namefield = re.split('(\d+)', name)
            if len(namefield) < 2 or namefield[-2].isdigit() is False\
               or namefield[-1] != '':
            #When Name has no index in the end or no prefix part.
                errorMsg = 'Prefix parameter name needs a prefix part'\
                           + ' and an index part in the end. '
                errorMsg += 'If you meant to set up with prefix, please use' \
                            + 'prefix and index format optional arguments.' \
                            + 'Leave name argument alone.'
                raise ValueError(errorMsg)
            else:  # When name has index in the end and prefix in front.
                indexPart = namefield[-2]
                prefixPart = namefield[0:-2]
                self.indexformat_field = '{0:0' + str(len(indexPart)) + 'd}'
                self.indexformat = self.indexformat_field.format(0)
                self.prefix = ''.join(prefixPart)
                self.index = int(indexPart)

        # Set up other attributes
        self.unit_template = unitTplt
        self.description_template = descriptionTplt
        # set templates
        if self.unit_template is None:
            self.unit_template = lambda x: self.units
        if self.description_template is None:
            self.description_template = lambda x: self.descrition
        # Using other parameter class as a template for Quantity and value
        # setter
        self.type_identifier = {
                               'float': (floatParameter, {'units' : '',
                                         'long_double' : False,
                                         'uncertainty' : 0.0 }),
                               'string': (strParameter, {}),
                               'bool': (boolParameter, {}),
                               'mjd': (MJDParameter, {'time_scale' : 'utc',
                                       'uncertainty' : 0.0}),
                               'angle': (AngleParameter, {'units' : 'rad',
                                         'uncertainty' : 0.0})}

        if isinstance(type_match, str):
            self.type_match = type_match.lower()
        elif isinstance(value_type, type):
            self.type_match = type_match.__name__
        else:
            self.type_match = type(type_match).__name__

        if self.type_match not in self.type_identifier.keys():
            raise ValueError('Unrecognized value type ' + self.type_match)

        print_quantity = self.print_quantity_prefix
        set_quantity = self.set_quantity_prefix
        #get_value = self.get_value_prefix
        get_value = self.get_value_prefix
        set_uncertainty = self.set_uncertainty_prefix
        self.time_scale = time_scale
        self.long_double = long_double
        super(prefixParameter, self).__init__(name=name, value=value,
                                              units=units,
                                              description=description,
                                              uncertainty=uncertainty,
                                              frozen=frozen,
                                              continuous=continuous,
<<<<<<< HEAD
                                              print_value=print_value,
                                              set_value=set_value,
                                              get_num_value=get_num_value,
=======
                                              print_quantity=print_quantity,
                                              set_quantity=set_quantity,
                                              get_value=get_value,
>>>>>>> abe3a295
                                              set_uncertainty=set_uncertainty)

        self.prefix_aliases = prefix_aliases
        self.is_prefix = True

    def prefix_matches(self, prefix):
        return (prefix == self.perfix) or (prefix in self.prefix_aliases)

    def apply_template(self):
        dsc = self.description_template(self.index)
        self.description = dsc
        unt = self.unit_template(self.index)
        self.units = unt

    def get_par_type_object(self):
        par_type_class = self.type_identifier[self.type_match][0]
        obj = par_type_class('example')
        attr_dependency = self.type_identifier[self.type_match][1]
        for dp in attr_dependency.keys():
            if hasattr(self, dp):
                prefix_arg = getattr(self, dp)
                setattr(obj, dp, prefix_arg)
        return obj

    def set_quantity_prefix(self, val):
        obj = self.get_par_type_object()
        result = obj.set_quantity(val)
        return result

    def get_value_prefix(self, val):
        obj = self.get_par_type_object()
        result = obj.get_value(val)
        return result

    def print_quantity_prefix(self, val):
        obj = self.get_par_type_object()
        result = obj.print_quantity(val)
        return result

    def set_uncertainty_prefix(self, val):
        obj = self.get_par_type_object()
        result = obj.set_uncertainty(val)
        return result

    def new_param(self, index):
        """Get one prefix parameter with the same type.
        Parameter
        ----------
        index : int
            index of prefixed parameter.
        Return
        ----------
        A prefixed parameter with the same type of instance.
        """
        newpfx = prefixParameter(prefix=self.prefix,
                                 indexformat=self.indexformat, index=index,
                                 unitTplt=self.unit_template,
                                 descriptionTplt=self.description_template,
                                 frozen=self.frozen,
                                 continuous=self.continuous,
                                 type_match=self.type_match,
                                 long_double=self.long_double,
                                 time_scale=self.time_scale)
        newpfx.apply_template()
        return newpfx


class maskParameter(Parameter):
    """ This is a Parameter type for mask parameters which is to select a
        certain subset of TOAs, for example JUMP. This type of parameter does
        not require index input. But the final may would has an index part, for
        the purpose of parsing the right value from the parfile. For example,
        >>> p = maskParameter(name='JUMP', index=2)
        >>> p.name
        'JUMP2'
        Parameter
        ---------
        name : str optional
            The name of the parameter.
        index : int optional [default 1]
            The index number for the prefixed parameter.
        key : str optional
            The key words/flag for the selecting TOAs
        key_value :  list/single value optional
            The value for key words/flags. Value can take one value as a flag value.
            or two value as a range.
            e.g. JUMP freq 430.0 1440.0. or JUMP -fe G430
        value : float or long_double optinal
            Toas/phase adjust value
        long_double : bool, optional default 'double'
<<<<<<< HEAD
            Set float type value and num_value in numpy float128
=======
            Set float type quantity and value in numpy float128
>>>>>>> abe3a295
        units : str optional
            Unit for the offset value
        description : str optional
            Description for the parameter
        uncertainty: float/longdouble
            uncertainty of the parameter.
        frozen : bool, optional
            A flag specifying whether "fitters" should adjust the value of this
            parameter or leave it fixed.
        continuous : bool optional
        aliases : list optional
            List of aliases for parameter name.
    """
    def __init__(self, name=None, index=1, key=None, key_value=None,
                 value=None, long_double=False, units= None, description=None,
                 uncertainty=None, frozen=True, continuous=False, aliases=[]):
        self.is_mask = True
        self.key_identifier = {'mjd': (lambda x: time.Time(x, format='mjd'), 2),
                                'freq': (float, 2),
                                'name': (str, 1),
                                'tel': (str, 1)}
        if key_value is None:
            key_value = []
        elif not isinstance(key_value, list):
            key_value = [key_value]

        # Check key and key value
        if key is not None \
            and key.lower() in self.key_identifier.keys():
            key_info = self.key_identifier[key.lower()]
            if len(key_value) != key_info[1]:
                errmsg = "key " + key + " takes " + key_info[1] + \
                         " element."
                raise ValueError(errmsg)

        self.key = key
        self.key_value = key_value
        self.long_double = long_double
<<<<<<< HEAD
        set_value = self.set_value_mask
        get_num_value = self.get_num_value_mask
        print_value = self.print_value_mask
=======
        set_quantity = self.set_quantity_mask
        get_value = self.get_value_mask
        print_quantity = self.print_quantity_mask
>>>>>>> abe3a295
        set_uncertainty = self.set_uncertainty_mask
        self.index = index
        name_param = name + str(index)
        self.origin_name = name
        super(maskParameter, self).__init__(name=name_param, value=value,
                                              units=units,
                                              description=description,
                                              uncertainty=uncertainty,
                                              frozen=frozen,
                                              continuous=continuous,
                                              aliases=aliases,
<<<<<<< HEAD
                                              print_value=print_value,
                                              set_value=set_value,
                                              get_num_value=get_num_value,
=======
                                              print_quantity=print_quantity,
                                              set_quantity=set_quantity,
                                              get_value=get_value,
>>>>>>> abe3a295
                                              set_uncertainty=set_uncertainty)
        # For the first mask parameter, add name to aliases for the reading
        # first mask parameter from parfile.
        if index == 1:
            self.aliases.append(name)
        self.from_parfile_line = self.from_parfile_line_mask

    def get_par_type_object(self):
        obj = floatParameter('example', units=self.units,
                             long_double=self.long_double)
        return obj

<<<<<<< HEAD
    def set_value_mask(self, val):
        obj = self.get_par_type_object()
        result = obj.set_value(val)
=======
    def set_quantity_mask(self, val):
        obj = self.get_par_type_object()
        result = obj.set_quantity(val)
>>>>>>> abe3a295
        return result

    def get_value_mask(self, val):
        obj = self.get_par_type_object()
        result = obj.get_value(val)
        return result

<<<<<<< HEAD
    def get_num_value_mask(self, val):
        obj = self.get_par_type_object()
        result = obj.get_num_value(val)
        return result

    def print_value_mask(self, val):
        obj = self.get_par_type_object()
        result = obj.print_value(val)
=======
    def print_quantity_mask(self, val):
        obj = self.get_par_type_object()
        result = obj.print_quantity(val)
>>>>>>> abe3a295
        return result

    def set_uncertainty_mask(self, val):
        obj = self.get_par_type_object()
        result = obj.set_uncertainty(val)
        return result

    def from_parfile_line_mask(self, line):
        try:
            k = line.split()
            name = k[0].upper()
        except IndexError:
            return False
        # Test that name matches
        if not self.name_matches(name):
            return False

        try:
            self.key = k[1].replace('-', '')
        except IndexError:
            return False


        key_value_info = self.key_identifier.get(self.key.lower(), (str, 1))
        len_key_v = key_value_info[1]
        if len(k) < 3 + len_key_v:
            return False

        for ii in range(len_key_v):
            if key_value_info[0] != str:
                try:
                    kval = float(k[2 + ii])
                except:
                    kval = k[2 + ii]
            else:
                kval = k[2 + ii]
            if ii > len(self.key_value)-1:
                self.key_value.append(key_value_info[0](kval))
            else:
                self.key_value[ii] = key_value_info[0](kval)
        if len(k) >= 3 + len_key_v:
            self.set(k[2 + len_key_v])
        if len(k) >= 4 + len_key_v:
            try:
                if int(k[3 + len_key_v]) > 0:
                    self.frozen = False
                    ucty = '0.0'
            except:
                if is_number(k[4 + len_key_v]):
                    ucty = k[3 + len_key_v]
                else:
                    errmsg = 'Unidentified string ' + k[3 + len_key_v] + ' in'
                    errmsg += ' parfile line ' + k
                    raise ValueError(errmsg)
            if len(k) >= 5 + len_key_v:
                ucty = k[4 + len_key_v]
            self.uncertainty = self.set_uncertainty(ucty)
        return True

    def new_param(self, index):
        """Create a new but same style mask parameter
        """
        new_mask_param = maskParameter(name=self.origin_name, index=index,
                                       long_double=self.long_double,
                                       units= self.units, aliases=[])
        return new_mask_param

    def select_toa_mask(self, toas):
        """Select the toas.
        Parameter
        ----------
        toas : toas table
        Return
        ----------
        A mask array. the select toas are masked as True.
        """
        self.toa_select = TOASelect(self.key, self.key_value)
        return self.toa_select.get_toa_key_mask(toas)<|MERGE_RESOLUTION|>--- conflicted
+++ resolved
@@ -91,11 +91,7 @@
         # Method to get uncertainty from input
         self.set_uncertainty = set_uncertainty
         self.from_parfile_line = self.from_parfile_line_regular
-<<<<<<< HEAD
-        self.value = value  # The value of parameter, internal storage
-=======
         self.quantity = value  # The value of parameter, internal storage
->>>>>>> abe3a295
         self.prior = prior
 
         self.description = description
@@ -138,10 +134,6 @@
                     log.warning('The value unit is not compatible with'
                                 ' parameter units right now.')
 
-<<<<<<< HEAD
-        # note, _units is a string, _num_unit is the astropy unit
-=======
->>>>>>> abe3a295
 
         if unt is None:
             self._units = None
@@ -159,16 +151,10 @@
             # Change quantity unit to new unit
             self.quantity = self.quantity.to(self._units)
         if hasattr(self, 'uncertainty') and hasattr(self.uncertainty, 'unit'):
-<<<<<<< HEAD
-            self.uncertainty = self.uncertainty.to(self.num_unit)
-
-    # Setup value property
-=======
             # Change uncertainty unit to new unit
             self.uncertainty = self.uncertainty.to(self._units)
 
     # Setup quantity property
->>>>>>> abe3a295
     @property
     def quantity(self):
         """Return the internal stored parameter value and units.
@@ -434,11 +420,7 @@
             result = val
         except AttributeError:
             # This will happen if the input value did not have units
-<<<<<<< HEAD
-            result = fortran_float(val) * self.num_unit
-=======
             result = fortran_float(val) * self.units
->>>>>>> abe3a295
             # TODO how to treat num_unit==None ? does it mean
             # dimensionless or unset?  Ignore for now..
 
@@ -672,10 +654,7 @@
     """
     def __init__(self, name=None, value=None, description=None, units='rad',
              uncertainty=None, frozen=True, continuous=True, aliases=[]):
-<<<<<<< HEAD
-=======
         self._str_unit = units
->>>>>>> abe3a295
         self.unit_identifier = {
             'h:m:s': (u.hourangle, 'h', '0:0:%.15fh'),
             'd:m:s': (u.deg, 'd', '0:0:%.15fd'),
@@ -773,15 +752,9 @@
             These two attributions are lambda functions, for example
             >>> descritionTplt = lambda x: 'This is the description of parameter
                                             %d'%x
-<<<<<<< HEAD
-            The class will fill the descrition and unit automaticly.
-            
-        If both two methods are fillfulled, it prefer the first one.
-=======
             The class will fill the description and unit automatically.
 
         If both two methods are filled, it prefer the first one.
->>>>>>> abe3a295
 
         Parameter
         ---------
@@ -906,15 +879,9 @@
                                               uncertainty=uncertainty,
                                               frozen=frozen,
                                               continuous=continuous,
-<<<<<<< HEAD
-                                              print_value=print_value,
-                                              set_value=set_value,
-                                              get_num_value=get_num_value,
-=======
                                               print_quantity=print_quantity,
                                               set_quantity=set_quantity,
                                               get_value=get_value,
->>>>>>> abe3a295
                                               set_uncertainty=set_uncertainty)
 
         self.prefix_aliases = prefix_aliases
@@ -1005,11 +972,7 @@
         value : float or long_double optinal
             Toas/phase adjust value
         long_double : bool, optional default 'double'
-<<<<<<< HEAD
-            Set float type value and num_value in numpy float128
-=======
             Set float type quantity and value in numpy float128
->>>>>>> abe3a295
         units : str optional
             Unit for the offset value
         description : str optional
@@ -1048,15 +1011,9 @@
         self.key = key
         self.key_value = key_value
         self.long_double = long_double
-<<<<<<< HEAD
-        set_value = self.set_value_mask
-        get_num_value = self.get_num_value_mask
-        print_value = self.print_value_mask
-=======
         set_quantity = self.set_quantity_mask
         get_value = self.get_value_mask
         print_quantity = self.print_quantity_mask
->>>>>>> abe3a295
         set_uncertainty = self.set_uncertainty_mask
         self.index = index
         name_param = name + str(index)
@@ -1068,15 +1025,9 @@
                                               frozen=frozen,
                                               continuous=continuous,
                                               aliases=aliases,
-<<<<<<< HEAD
-                                              print_value=print_value,
-                                              set_value=set_value,
-                                              get_num_value=get_num_value,
-=======
                                               print_quantity=print_quantity,
                                               set_quantity=set_quantity,
                                               get_value=get_value,
->>>>>>> abe3a295
                                               set_uncertainty=set_uncertainty)
         # For the first mask parameter, add name to aliases for the reading
         # first mask parameter from parfile.
@@ -1089,15 +1040,9 @@
                              long_double=self.long_double)
         return obj
 
-<<<<<<< HEAD
-    def set_value_mask(self, val):
-        obj = self.get_par_type_object()
-        result = obj.set_value(val)
-=======
     def set_quantity_mask(self, val):
         obj = self.get_par_type_object()
         result = obj.set_quantity(val)
->>>>>>> abe3a295
         return result
 
     def get_value_mask(self, val):
@@ -1105,20 +1050,9 @@
         result = obj.get_value(val)
         return result
 
-<<<<<<< HEAD
-    def get_num_value_mask(self, val):
-        obj = self.get_par_type_object()
-        result = obj.get_num_value(val)
-        return result
-
-    def print_value_mask(self, val):
-        obj = self.get_par_type_object()
-        result = obj.print_value(val)
-=======
     def print_quantity_mask(self, val):
         obj = self.get_par_type_object()
         result = obj.print_quantity(val)
->>>>>>> abe3a295
         return result
 
     def set_uncertainty_mask(self, val):
