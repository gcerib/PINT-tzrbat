--- conflicted
+++ resolved
@@ -56,15 +56,9 @@
     """
 
     def __init__(self, name=None, value=None, units=None, description=None,
-<<<<<<< HEAD
                  uncertainty=None, frozen=True, aliases=None, continuous=True,
                  parse_value=fortran_float, print_value=str,
-                 get_value=None, get_num_value=lambda x: x):
-=======
-            uncertainty=None, frozen=True, aliases=None, continuous=True,
-            parse_value=fortran_float, print_value=str, get_value=lambda x: x,
-            get_num_value=lambda x: x):
->>>>>>> d06c0a9d
+                 get_value=lambda x: x, get_num_value=lambda x: x):
         self.name = name  # name of the parameter
         self.units = units  # parameter unit in string format,or None
         # parameter num unit, in astropy.units object format.
@@ -79,21 +73,15 @@
         self.frozen = frozen
         self.continuous = continuous
         self.aliases = [] if aliases is None else aliases
-<<<<<<< HEAD
+
         self.is_prefix = False
         self.parse_value = parse_value  # method to read a value from string,
                                         # user can put the speicified format
                                         # here
         self.print_value = print_value  # method to convert value to a string.
+        self.parse_uncertainty = fortran_float
         self.paramType = 'Parameter'  # Type of parameter. Here is general type
 
-=======
-        self.parse_value = parse_value # method to read a value from string,
-                                       # user can put the speicified format here
-        self.print_value = print_value # method to convert value to a string.
-        self.parse_uncertainty = fortran_float
-        self.paramType = 'Parameter' # Type of parameter. Here is general type
->>>>>>> d06c0a9d
     # Setup units property
     @property
     def units(self):
@@ -201,11 +189,8 @@
             out += " +/- " + str(self.uncertainty)
         return out
 
-<<<<<<< HEAD
-    def set(self, value, with_unit=False):
-=======
     def set(self, value):
->>>>>>> d06c0a9d
+
         """Parses a string 'value' into the appropriate internal representation
         of the parameter.
         """
@@ -265,17 +250,7 @@
                     raise ValueError(errmsg)
             if len(k) == 4:
                 ucty = k[3]
-<<<<<<< HEAD
-
-            if name == "RAJ":
-                self.uncertainty = Angle("0:0:%.15fh" % fortran_float(ucty))
-            elif name == "DECJ":
-                self.uncertainty = Angle("0:0:%.15fd" % fortran_float(ucty))
-            else:
-                self.uncertainty = fortran_float(ucty)
-=======
             self.uncertainty = self.parse_uncertainty(ucty)
->>>>>>> d06c0a9d
         return True
 
     def name_matches(self, name):
@@ -288,22 +263,49 @@
     """This is a Parameter type that is specific to MJD values."""
     def __init__(self, name=None, value=None, description=None,
                  uncertainty=None, frozen=True, continuous=True, aliases=None,
-<<<<<<< HEAD
-                 parse_value=time_from_mjd_string,
-                 print_value=time_to_mjd_string,
-                 get_value=None,
-                 get_num_value=time_to_longdouble):
+                 time_scale='utc'):
         super(MJDParameter, self).__init__(name=name, value=value,
-                                           units="MJD",
-                                           description=description,
-                                           uncertainty=uncertainty,
-                                           frozen=frozen,
-                                           continuous=continuous,
-                                           aliases=aliases,
-                                           parse_value=parse_value,
-                                           print_value=print_value,
-                                           get_num_value=get_num_value)
+                                       units="MJD", description=description,
+                                       uncertainty=uncertainty, frozen=frozen,
+                                       continuous=continuous,
+                                       aliases=aliases)
+
+        self.parse_value = lambda x: time_from_mjd_string(x, time_scale)
+        self.print_value = time_to_mjd_string
+        self.get_value = lambda x: longdouble_from_mjd_string(x, time_scale)
+        self.get_num_value = time_to_longdouble
         self.paramType = 'MJDParameter'
+
+
+class AngleParameter(Parameter):
+    """This is a Parameter type that is specific to Angle values."""
+    def __init__(self, name=None, value=None, description=None, units='rad',
+             uncertainty=None, frozen=True, continuous=True, aliases=None):
+        super(AngleParameter, self).__init__(name=name, value=value,
+              units=units, description=description, uncertainty=uncertainty,
+              frozen=frozen, continuous=continuous, aliases=aliases)
+
+        self.separator = {
+            'h:m:s': (u.hourangle, 'h', '0:0:%.15fh'),
+            'd:m:s': (u.deg, 'd', '0:0:%.15fd'),
+            'rad': (u.rad, 'rad', '%.15frad'),
+            'deg': (u.deg, 'deg', '%.15fdeg'),
+        }
+        # Check unit format
+        if self.units.lower() not in self.separator.keys():
+            raise ValueError('Unidentified unit ' + self.units)
+
+        unitsuffix = self.separator[self.units.lower()][1]
+        self.parse_value = lambda x: Angle(x+unitsuffix)
+        self.print_value = lambda x: x.to_string(sep=':', precision=8) \
+                           if x.unit != u.rad else x.to_string(decimal = True,
+                           precision=8)
+        self.get_value = lambda x: Angle(x * self.separator[units.lower])
+        self.get_num_value = lambda x: x.value
+        self.parse_uncertainty = lambda x: \
+                                Angle(self.separator[self.units.lower()][2] \
+                                      % fortran_float(x))
+        self.paramType = 'AngleParameter'
 
 
 class prefixParameter(Parameter):
@@ -450,49 +452,4 @@
                                  parse_value=self.parse_value,
                                  print_value=self.print_value)
         newpfx.apply_template()
-        return newpfx
-=======
-                 time_scale='utc'):
-        super(MJDParameter, self).__init__(name=name, value=value,
-                units="MJD", description=description,
-                uncertainty=uncertainty, frozen=frozen,
-                continuous=continuous,
-                aliases=aliases)
-
-        self.parse_value = lambda x: time_from_mjd_string(x, time_scale)
-        self.print_value = time_to_mjd_string
-        self.get_value = lambda x: longdouble_from_mjd_string(x, time_scale)
-        self.get_num_value = time_to_longdouble
-        self.paramType = 'MJDParameter'
-
-
-class AngleParameter(Parameter):
-    """This is a Parameter type that is specific to Angle values."""
-    def __init__(self, name=None, value=None, description=None, units='rad',
-                 uncertainty=None, frozen=True, continuous=True, aliases=None):
-        super(AngleParameter, self).__init__(name=name, value=value,
-                units=units, description=description, uncertainty=uncertainty,
-                frozen=frozen, continuous=continuous, aliases=aliases)
-
-        self.separator = {
-            'h:m:s': (u.hourangle, 'h', '0:0:%.15fh'),
-            'd:m:s': (u.deg, 'd', '0:0:%.15fd'),
-            'rad': (u.rad, 'rad', '%.15frad'),
-            'deg': (u.deg, 'deg', '%.15fdeg'),
-        }
-        # Check unit format
-        if self.units.lower() not in self.separator.keys():
-            raise ValueError('Unidentified unit ' + self.units)
-
-        unitsuffix = self.separator[self.units.lower()][1]
-        self.parse_value = lambda x: Angle(x+unitsuffix)
-        self.print_value = lambda x: x.to_string(sep=':', precision=8) \
-                           if x.unit != u.rad else x.to_string(decimal = True,
-                           precision=8)
-        self.get_value = lambda x: Angle(x * self.separator[units.lower])
-        self.get_num_value = lambda x: x.value
-        self.parse_uncertainty = lambda x: \
-                                Angle(self.separator[self.units.lower()][2] \
-                                      % fortran_float(x))
-        self.paramType = 'AngleParameter'
->>>>>>> d06c0a9d
+        return newpfx