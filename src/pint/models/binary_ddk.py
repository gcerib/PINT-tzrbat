--- conflicted
+++ resolved
@@ -144,14 +144,9 @@
             raise MissingParameter(
                 "Binary_DDK", "PX", "DDK model needs PX from" "Astrometry."
             )
-<<<<<<< HEAD
-=======
 
         if "A1DOT" in self.params and self.A1DOT.value != 0:
             warnings.warn("Using A1DOT with a DDK model is not advised.")
-        # Should we warn if the model is using ecliptic coordinates?
-        # Should we support KOM_PINT that works this way and KOM that works the way tempo2 does?
->>>>>>> eb4e70fb
 
     def alternative_solutions(self):
         """Alternative Kopeikin solutions (potential local minima)
