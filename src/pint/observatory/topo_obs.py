--- conflicted
+++ resolved
@@ -401,13 +401,9 @@
     -------
     ClockFile
     """
-<<<<<<< HEAD
-    if clock_dir is None or str(clock_dir).upper() == "PINT":
-=======
     if name == "":
         raise ValueError("No filename supplied to find_clock_file")
-    if clock_dir is None or clock_dir.upper() == "PINT":
->>>>>>> 496144ad
+    if clock_dir is None or str(clock_dir).upper() == "PINT":
         # Don't try loading it from a specific path
         p = None
     elif str(clock_dir).lower() == "tempo":
