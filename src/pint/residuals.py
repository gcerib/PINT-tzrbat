"""Objects for comparing models to data.

These objects can be constructed directly, as ``Residuals(toas, model)``, or
they are constructed during fitting operations with :class:`pint.fitter.Fitter`
objects, as ``fitter.residual``. Variants exist for arrival-time-only data
(:class:`pint.residuals.Residuals`) and for arrival times that come paired with
dispersion measures (:class:`pint.residuals.WidebandTOAResiduals`).
"""
import collections
import copy
import warnings

import astropy.units as u
import numpy as np
from scipy.linalg import LinAlgError
from loguru import logger as log

from pint.models.dispersion_model import Dispersion
from pint.phase import Phase
from pint.utils import (
    sherman_morrison_dot,
    weighted_mean,
    taylor_horner_deriv,
    woodbury_dot,
)

__all__ = [
    "Residuals",
    "WidebandTOAResiduals",
    "WidebandDMResiduals",
    "CombinedResiduals",
]


class Residuals:
    """Class to compute residuals between TOAs and a TimingModel.

    This class serves to store the results of a comparison between TOAs and a
    model. It also implements certain basic statistical calculations. This
    class also serves as a base class providing some infrastructure to support
    residuals from other kinds of data/model comparison.

    This class provides access to the residuals in both phase (turns) and time
    (seconds) form through the ``.phase_resids`` and the ``.time_resids``
    attributes.

    Uncertainties on these residuals are available in time units using
    ``.get_data_error()``; this can include or not include any rescaling
    of the uncertainties implied by the model's EFAC or EQUAD.

    Attributes
    ----------
    phase_resids : :class:`astropy.units.Quantity`
        Residuals in phase units
    time_resids : :class:`astropy.units.Quantity`
        Residuals in time units

    Parameters
    ----------
    toas: :class:`pint.toa.TOAs`, optional
        The input TOAs object. Default: None
    model: :class:`pint.models.timing_model.TimingModel`, optional
        Input model object. Default: None
    residual_type: str, optional
        The type of the residuals. Default: 'toa'
    unit: :class:`astropy.units.Unit`, optional
        The default unit of the residuals. Default: u.s
    subtract_mean : bool
        Controls whether mean will be subtracted from the residuals.
        This option will be ignored if a `PhaseOffset` is present in the timing model.
    use_weighted_mean : bool
        Controls whether mean computation is weighted (by errors) or not.
    track_mode : None, "nearest", "use_pulse_numbers"
        Controls how pulse numbers are assigned. ``"nearest"`` assigns
        each TOA to the nearest integer pulse. ``"use_pulse_numbers"`` uses the
        ``pulse_number`` column of the TOAs table to assign pulse numbers. If the
        default, None, is passed, use the pulse numbers if the model has the
        parameter TRACK == "-2" and not if it has TRACK == "0". If neither of the
        above is set, use pulse numbers if there are pulse numbers present and not
        if there aren't.
    """

    def __new__(
        cls,
        toas=None,
        model=None,
        residual_type="toa",
        unit=u.s,
        subtract_mean=True,
        use_weighted_mean=True,
        track_mode=None,
        use_abs_phase=True,
    ):
        if cls is Residuals:
            try:
                cls = residual_map[residual_type.lower()]
            except KeyError as e:
                raise ValueError(
                    f"'{residual_type}' is not a PINT supported residual. Currently supported data types are {list(residual_map.keys())}"
                )

        return super().__new__(cls)

    def __init__(
        self,
        toas=None,
        model=None,
        residual_type="toa",
        unit=u.s,
        subtract_mean=True,
        use_weighted_mean=True,
        track_mode=None,
        use_abs_phase=True,
    ):
        self.toas = toas
        self.model = model
        self.residual_type = residual_type

        if "PhaseOffset" in model.components and subtract_mean:
            log.debug(
                "Disabling implicit `subtract_mean` because `PhaseOffset` is present in the timing model."
            )
        self.subtract_mean = subtract_mean and "PhaseOffset" not in model.components

        self.use_abs_phase = use_abs_phase

        self.use_weighted_mean = use_weighted_mean
        if track_mode is None:
            if getattr(self.model, "TRACK").value == "-2":
                self.track_mode = "use_pulse_numbers"
            elif getattr(self.model, "TRACK").value == "0":
                self.track_mode = "nearest"
            elif "pulse_number" in self.toas.table.columns:
                if np.any(np.isnan(toas.table["pulse_number"])):
                    log.warning(
                        "Some TOAs are missing pulse numbers, they will not be used."
                    )
                    self.track_mode = "nearest"
                else:
                    self.track_mode = "use_pulse_numbers"
            else:
                self.track_mode = "nearest"
        else:
            self.track_mode = track_mode
        if toas is not None and model is not None:
            self.phase_resids = self.calc_phase_resids()
            self.time_resids = self.calc_time_resids()
        else:
            self.phase_resids = None
            self.time_resids = None

        # delay chi-squared computation until needed to avoid infinite recursion
        # also it's expensive
        # only relevant if there are correlated errors
        self._chi2 = None
        self.noise_resids = {}
        # For residual debugging
        self.debug_info = {}
        # We should be carefully for the other type of residuals
        self.unit = unit
        # A flag to identify if this residual object is combined with residual
        # class.
        self._is_combined = False

    @property
    def resids(self):
        """Residuals in time units."""
        if self.time_resids is None:
            self.update()
        return self.time_resids

    @property
    def resids_value(self):
        """Residuals in seconds, with the units stripped."""
        return self.resids.to_value(self.unit)

    def update(self):
        """Recalculate everything in residuals class after changing model or TOAs"""
        if self.toas is None or self.model is None:
            self.phase_resids = None
            self.time_resids = None
        if self.toas is None:
            raise ValueError("No TOAs provided for residuals update")
        if self.model is None:
            raise ValueError("No model provided for residuals update")

        self.phase_resids = self.calc_phase_resids()
        self.time_resids = self.calc_time_resids()
        self._chi2 = None  # trigger chi2 recalculation when needed

    @property
    def chi2(self):
        """Compute chi-squared as needed and cache the result."""
        if self._chi2 is None:
            self._chi2 = self.calc_chi2()
        assert self._chi2 is not None
        return self._chi2

    @property
    def dof(self):
        """Return number of degrees of freedom for the model."""
        if self._is_combined:
            raise AttributeError(
                "Please use the `.dof` in the CombinedResidual"
                " class. The individual residual's dof is not "
                "calculated correctly in the combined residuals."
            )
        dof = self.toas.ntoas
        # Now subtract 1 for the implicit global offset parameter
        # Note that we should do two things eventually
        # 1. Make the offset not be a hidden parameter
        dof -= len(self.model.free_params) + 1
        return dof

    @property
    def reduced_chi2(self):
        """Return the weighted reduced chi-squared for the model and toas."""
        return self.chi2 / self.dof

    @property
    def chi2_reduced(self):
        """Reduced chi-squared."""
        warnings.warn(
            "Do not use 'residuals.chi2_reduced'. Please use 'residuals.reduced_chi2' instead.",
            DeprecationWarning,
        )

        return self.chi2 / self.dof

    def get_data_error(self, scaled=True):
        """Get errors on time residuals.

        This returns the uncertainties on the time residuals, optionally scaled
        by the noise model.

        Parameters
        ----------
        scaled: bool, optional
            If errors get scaled by the noise model.
        """
        return (
            self.model.scaled_toa_uncertainty(self.toas)
            if scaled
            else self.toas.get_errors()
        )

    def rms_weighted(self):
        """Compute weighted RMS of the residuals in time."""
        # Use scaled errors, if the noise model is not presented, it will
        # return the raw errors
        scaled_errors = self.get_data_error()
        if np.any(scaled_errors.value == 0):
            raise ValueError(
                "Some TOA errors are zero - cannot calculate weighted RMS of residuals"
            )
        w = 1.0 / (scaled_errors.to(u.s) ** 2)

        wmean, werr, wsdev = weighted_mean(self.time_resids, w, sdev=True)
        return wsdev.to(u.us)

    def get_PSR_freq(self, calctype="modelF0"):
        """Return pulsar rotational frequency in Hz.

        Parameters
        ----------
        calctype : {'modelF0', 'numerical', 'taylor'}
            Type of calculation.  If `calctype` == "modelF0", then simply the ``F0``
            parameter from the model.
            If `calctype` == "numerical", then try a numerical derivative
            If `calctype` == "taylor", evaluate the frequency with a Taylor series

        Returns
        -------
        freq : astropy.units.Quantity
            Either the single ``F0`` in the model or the spin frequency at the moment of each TOA.
        """
        assert calctype.lower() in ["modelf0", "taylor", "numerical"]
        if calctype.lower() == "modelf0":
            # TODO this function will be re-write and move to timing model soon.
            # The following is a temporary patch.
            if "Spindown" in self.model.components:
                F0 = self.model.F0.quantity
            elif "P0" in self.model.params:
                F0 = 1.0 / self.model.P0.quantity
            else:
                raise AttributeError(
                    "No pulsar spin parameter(e.g., 'F0'," " 'P0') found."
                )
            return F0.to(u.Hz)
        elif calctype.lower() == "taylor":
            # see Spindown.spindown_phase
            dt = self.model.get_dt(self.toas, 0)
            # if the model is defined through F0, F1, ...
            if "F0" in self.model.params:
                fterms = [0.0 * u.dimensionless_unscaled] + self.model.get_spin_terms()

            # otherwise assume P0, PDOT
            else:
                F0 = 1.0 / self.model.P0.quantity
                if "PDOT" in self.model.params:
                    F1 = -self.model.PDOT.quantity / self.model.P0.quantity**2
                else:
                    F1 = 0 * u.Hz / u.s
                fterms = [0.0 * u.dimensionless_unscaled, F0, F1]
            return taylor_horner_deriv(dt, fterms, deriv_order=1).to(u.Hz)
        elif calctype.lower() == "numerical":
            return self.model.d_phase_d_toa(self.toas)

    def calc_phase_resids(
        self, subtract_mean=None, use_weighted_mean=None, use_abs_phase=None
    ):
        """Compute timing model residuals in pulse phase.

        if ``subtract_mean`` or ``use_weighted_mean`` is None, will use the values set for the object itself

        Parameters
        ----------
        subtract_mean : bool or None, optional
            Subtract the mean of the residuals. This is ignored if the `PhaseOffset` component
            is present in the model. Default is to use the class attribute.
        use_weighted_mean : bool or None, optional
            Whether to use weighted mean for mean subtraction. Default is to use the class attribute.
        use_abs_phase : bool or None, optional
            Whether to use absolute phase (w.r.t. the TZR TOA). Default is to use the class attribute.

        Returns
        -------
        Phase

        See Also
        --------
        :meth:`pint.residuals.Residuals.get_PSR_freq`
        :meth:`pint.residuals.Residuals.calc_time_resids`
        :meth:`pint.residuals.Residuals.calc_whitened_resids`
        """

        if subtract_mean is None:
            subtract_mean = self.subtract_mean

        if "PhaseOffset" in self.model.components and subtract_mean:
            log.debug(
                "Ignoring `subtract_mean` because `PhaseOffset` is present in the timing model."
            )
        subtract_mean = subtract_mean and "PhaseOffset" not in self.model.components

        if use_weighted_mean is None:
            use_weighted_mean = self.use_weighted_mean

        if use_abs_phase is None:
            use_abs_phase = self.use_abs_phase

        # Read any delta_pulse_numbers that are in the TOAs table.
        # These are for PHASE statements, -padd flags, as well as user-inserted phase jumps
        # Check for the column, and if not there then create it as zeros
        if "delta_pulse_number" not in self.toas.table.colnames:
            self.toas.table["delta_pulse_number"] = np.zeros(len(self.toas.get_mjds()))
        delta_pulse_numbers = Phase(self.toas.table["delta_pulse_number"])

        # Track on pulse numbers, if requested
        if self.track_mode == "use_pulse_numbers":
            pulse_num = self.toas.get_pulse_numbers()
            if pulse_num is None:
                raise ValueError(
                    "Pulse numbers missing from TOAs but track_mode requires them"
                )
            # Compute model phase. For pulse numbers tracking
            # we need absolute phases, since TZRMJD serves as the pulse
            # number reference.
            modelphase = (
                self.model.phase(self.toas, abs_phase=use_abs_phase)
                + delta_pulse_numbers
            )
            # First assign each TOA to the correct relative pulse number, including
            # and delta_pulse_numbers (from PHASE lines or adding phase jumps in GUI)
            i = pulse_num.copy()
            f = np.zeros_like(pulse_num)
            if np.any(np.isnan(pulse_num)):
                raise ValueError("Pulse numbers are missing on some TOAs")
            residualphase = modelphase - Phase(i, f)
            # This converts from a Phase object to a np.float128
            full = residualphase.int + residualphase.frac
        elif self.track_mode == "nearest":
            # Compute model phase
            modelphase = self.model.phase(self.toas) + delta_pulse_numbers
            # Here it subtracts the first phase, so making the first TOA be the
            # reference. Not sure this is a good idea.
            if subtract_mean:
                modelphase -= Phase(modelphase.int[0], modelphase.frac[0])

            # Here we discard the integer portion of the residual and replace it with 0
            # This is effectively selecting the nearest pulse to compute the residual to.
            residualphase = Phase(np.zeros_like(modelphase.frac), modelphase.frac)
            # This converts from a Phase object to a np.float128
            full = residualphase.int + residualphase.frac
        else:
            raise ValueError(f"Invalid track_mode '{self.track_mode}'")

        # If we are using pulse numbers, do we really want to subtract any kind of mean?
        if not subtract_mean:
            return full
        if not use_weighted_mean:
            mean = full.mean()
        else:
            # Errs for weighted sum.  Units don't matter since they will
            # cancel out in the weighted sum.
            if np.any(self.get_data_error() == 0):
                raise ValueError(
                    "Some TOA errors are zero - cannot calculate residuals"
                )
            w = 1.0 / (self.get_data_error().value ** 2)
            mean, err = weighted_mean(full, w)

        return full - mean

    def calc_phase_mean(self, weighted=True):
        """Calculate mean phase of residuals, optionally weighted

        Parameters
        ----------
        weighted : bool, optional

        Returns
        -------
        astropy.units.Quantity
        """
        r = self.calc_phase_resids(subtract_mean=False)
        if not weighted:
            return r.mean()
        if np.any(self.get_data_error() == 0):
            raise ValueError("Some TOA errors are zero - cannot calculate residuals")
        w = 1.0 / (self.get_data_error().value ** 2)
        mean, _ = weighted_mean(r, w)
        return mean

    def calc_time_mean(self, calctype="taylor", weighted=True):
        """Calculate mean time of residuals, optionally weighted

        Parameters
        ----------
        calctype : str, optional
            Calculation time for phase to time conversion.  See :meth:`pint.residuals.Residuals.calc_time_resids` for details.
        weighted : bool, optional

        Returns
        -------
        astropy.units.Quantity
        """

        r = self.calc_time_resids(calctype=calctype, subtract_mean=False)
        if not weighted:
            return r.mean()
        if np.any(self.get_data_error() == 0):
            raise ValueError("Some TOA errors are zero - cannot calculate residuals")
        w = 1.0 / (self.get_data_error().value ** 2)
        mean, _ = weighted_mean(r, w)
        return mean

    def calc_time_resids(
        self,
        calctype="taylor",
        subtract_mean=None,
        use_weighted_mean=None,
        use_abs_phase=None,
    ):
        """Compute timing model residuals in time (seconds).

        Converts from phase residuals to time residuals using several possible ways
        to calculate the frequency.

        If ``subtract_mean`` or ``use_weighted_mean`` is None, will use the values set for the object itself

        Parameters
        ----------
        calctype : {'taylor', 'modelF0', 'numerical'}
            Type of calculation.  If `calctype` == "modelF0", then simply the ``F0``
            parameter from the model.
            If `calctype` == "numerical", then try a numerical derivative
            If `calctype` == "taylor", evaluate the frequency with a Taylor series
        subtract_mean : bool or None, optional
            Subtract the mean of the residuals. This is ignored if the `PhaseOffset` component
            is present in the model. Default is to use the class attribute.
        use_weighted_mean : bool or None, optional
            Whether to use weighted mean for mean subtraction. Default is to use the class attribute.
        use_abs_phase : bool or None, optional
            Whether to use absolute phase (w.r.t. the TZR TOA). Default is to use the class attribute.

        Returns
        -------
        residuals : astropy.units.Quantity

        See Also
        --------
        :meth:`pint.residuals.Residuals.get_PSR_freq`
        :meth:`pint.residuals.Residuals.calc_phase_resids`
        :meth:`pint.residuals.Residuals.calc_whitened_resids`
        """
        assert calctype.lower() in ["modelf0", "taylor", "numerical"]
        if subtract_mean is None and use_weighted_mean is None:
            # if we are using the defaults, save the calculation
            if self.phase_resids is None:
                self.phase_resids = self.calc_phase_resids(
                    subtract_mean=subtract_mean,
                    use_weighted_mean=use_weighted_mean,
                    use_abs_phase=use_abs_phase,
                )
            phase_resids = self.phase_resids
        else:
            phase_resids = self.calc_phase_resids(
                subtract_mean=subtract_mean,
                use_weighted_mean=use_weighted_mean,
                use_abs_phase=use_abs_phase,
            )
        return (phase_resids / self.get_PSR_freq(calctype=calctype)).to(u.s)

<<<<<<< HEAD
    def _calc_gls_chi2(self, lognorm=False, incoffset=True):
=======
    def calc_whitened_resids(self):
        """Compute whitened timing residuals (dimensionless).

        Whitened residuals are computed by subtracting the correlated
        noise realization from the time residuals and normalizes the
        result using scaled TOA uncertainties.

        This requires the `noise_resids` attribute to be set. This is
        usually available in a post-fit residuals object.

        Example usage::

            >>> ftr = Fitter.auto(toas, model)
            >>> ftr.fit_toas()
            >>> res = ftr.resids
            >>> white_res = res.calc_whitened_resids()

        See Also
        --------
        :meth:`pint.residuals.Residuals.calc_time_resids`
        :meth:`pint.residuals.Residuals.calc_phase_resids`
        """
        r = self.calc_time_resids()
        nr = sum(self.noise_resids.values())
        sigma = self.get_data_error()
        return ((r - nr) / sigma).to(u.dimensionless_unscaled)

    def _calc_gls_chi2(self, lognorm=False):
>>>>>>> 88683baa
        """Compute the chi2 when correlated noise is present in the timing model.
        If the system is not singular, it uses Cholesky factorization to evaluate this.
        If the system is singular, it uses singular value decomposition instead.

        If `lognorm=True` is given, the log-normalization-factor of the likelihood
        function will also be returned.
        """
        s = self.time_resids.to_value(u.s)
        Ndiag = self.get_data_error().to_value(u.s) ** 2
        U = self.model.noise_model_designmatrix(self.toas)
        Phidiag = self.model.noise_model_basis_weight(self.toas)

        if incoffset and "PhaseOffset" not in self.model.components:
            U = np.append(U, np.ones((len(self.toas), 1)), axis=1)
            Phidiag = np.append(Phidiag, [1e40])

        chi2, logdet_C = woodbury_dot(Ndiag, U, Phidiag, s, s)

        return (chi2, logdet_C / 2) if lognorm else chi2

    def _calc_ecorr_chi2(self, lognorm=False):
        """Compute the chi2 when ECORR is present in the timing
        model without any other correlated noise components."""
        m, t = self.model, self.toas

        assert "EcorrNoise" in m.components

        ecorr_masks = m.components["EcorrNoise"].get_noise_basis(t).T.astype(bool)
        ecorr_weights = m.components["EcorrNoise"].get_noise_weights(t)

        r = self.time_resids
        sigma = self.get_data_error()

        # For TOAs which don't belong to any ECORR group.
        noecmask = np.logical_not(np.any(ecorr_masks, axis=0))
        Ndiag = sigma[noecmask] ** 2
        s = r[noecmask]
        chisq = (
            np.dot(s, s / Ndiag)
            if len(s) > 0
            else u.Quantity(0, u.dimensionless_unscaled)
        )
        logdet_C = np.sum(np.log(Ndiag.to_value(u.s**2)))

        # For TOAs which belong to an ECORR group.
        for ecmask, ecw in zip(ecorr_masks, ecorr_weights):
            Ndiag = sigma[ecmask] ** 2
            s = r[ecmask]

            v = np.ones(len(s)) << u.s

            chisq_sm, logdet_sm = sherman_morrison_dot(Ndiag, v, ecw, s, s)

            chisq += chisq_sm
            logdet_C += logdet_sm

        return (
            (chisq.to_value(u.dimensionless_unscaled), 0.5 * logdet_C)
            if lognorm
            else chisq.to_value(u.dimensionless_unscaled)
        )

    def calc_chi2(self, lognorm=False):
        """Return the weighted chi-squared for the model and toas.

        If the errors on the TOAs are independent this is a straightforward
        calculation, but if the noise model introduces correlated errors then
        obtaining a meaningful chi-squared value requires a Cholesky
        decomposition. This is carried out using the :method:`~pint.residuals.Residuals._calc_gls_chi2`
        helper function.

        The return value here is available as self.chi2, which will not
        redo the computation unless necessary.

        The chi-squared value calculated here is suitable for use in downhill
        minimization algorithms and Bayesian approaches.

        Handling of problematic results - degenerate conditions explored by
        a minimizer for example - may need to be checked to confirm that they
        correctly return infinity.

        If `lognorm=True` is given, the log-normalization-factor of the likelihood
        function will also be returned.

        Parameters
        ----------
        lognorm: bool
            If True, return the the log-normalization-factor of the likelihood
            function along with the chi2 value.

        Returns
        -------
        chi2                   if lognorm is False
        (chi2, log_norm)       if lognorm is True
        """
        if self.model.has_correlated_errors:
            from pint.models.noise_model import EcorrNoise

            corrnoise_components = [
                c
                for c in self.model.NoiseComponent_list
                if c.introduces_correlated_errors
            ]
            ecorr_only = len(corrnoise_components) == 1 and isinstance(
                corrnoise_components[0], EcorrNoise
            )

            return (
                self._calc_ecorr_chi2(lognorm=lognorm)
                if ecorr_only
                else self._calc_gls_chi2(lognorm=lognorm)
            )
        else:
            # Residual units are in seconds. Error units are in microseconds.
            toa_errors = self.get_data_error()
            if (toa_errors == 0.0).any():
                return np.inf

            # The self.time_resids is in the unit of "s", the error "us".
            # This is more correct way, but it is the slowest.
            # return (((self.time_resids / self.toas.get_errors()).decompose()**2.0).sum()).value

            # This method is faster then the method above but not the most correct way
            # return ((self.time_resids.to(u.s) / self.toas.get_errors().to(u.s)).value**2.0).sum()

            # This the fastest way, but highly depend on the assumption of time_resids and
            # error units. Ensure only a pure number is returned.

            r = self.time_resids
            err = toa_errors.to(u.s)

            chi2 = ((r / err) ** 2.0).sum().value

            if not lognorm:
                return chi2
            else:
                log_norm = np.sum(np.log(err.value))
                return chi2, log_norm

    def lnlikelihood(self):
        """Compute the log-likelihood for the model and TOAs."""
        chi2, log_norm = self.calc_chi2(lognorm=True)
        return -(chi2 / 2 + log_norm)

    def d_lnlikelihood_d_whitenoise_param(self, param):
        r = self.time_resids
        sigma = self.get_data_error()
        d_sigma_d_param = self.model.d_toasigma_d_param(self.toas, param)
        return np.sum(((r / sigma) ** 2 - 1) / sigma * d_sigma_d_param)

    def ecorr_average(self, use_noise_model=True):
        """Uses the ECORR noise model time-binning to compute "epoch-averaged" residuals.

        Requires ECORR be used in the timing model.  If
        ``use_noise_model`` is true, the noise model terms (EFAC, EQUAD, ECORR) will
        be applied to the TOA uncertainties, otherwise only the raw
        uncertainties will be used.

        Returns a dictionary with the following entries:

          mjds           Average MJD for each segment

          freqs          Average topocentric frequency for each segment

          time_resids    Average residual for each segment, time units

          noise_resids   Dictionary of per-noise-component average residual

          errors         Uncertainty on averaged residuals

          indices        List of lists giving the indices of TOAs in the original TOA table for each segment
        """

        # ECORR is required
        try:
            ecorr = self.model.get_components_by_category()["ecorr_noise"][0]
        except KeyError:
            raise ValueError("ECORR not present in noise model")

        # "U" matrix gives the TOA binning, "weight" is ECORR
        # uncertainty in seconds, squared.
        U, ecorr_err2 = ecorr.ecorr_basis_weight_pair(self.toas)
        ecorr_err2 *= u.s * u.s

        if use_noise_model:
            err = self.model.scaled_toa_uncertainty(self.toas)
        else:
            err = self.toas.get_errors()
            ecorr_err2 *= 0.0

        # Weight for sums, and normalization
        wt = 1.0 / (err * err)
        a_norm = np.dot(U.T, wt)

        def wtsum(x):
            return np.dot(U.T, wt * x) / a_norm

        # Weighted average of various quantities
        avg = {}
        avg["mjds"] = wtsum(self.toas.get_mjds())
        avg["freqs"] = wtsum(self.toas.get_freqs())
        avg["time_resids"] = wtsum(self.time_resids)
        avg["noise_resids"] = {}
        for k in self.noise_resids.keys():
            avg["noise_resids"][k] = wtsum(self.noise_resids[k])

        # Uncertainties
        # TODO could add an option to incorporate residual scatter
        avg["errors"] = np.sqrt(1.0 / a_norm + ecorr_err2)

        # Indices back into original TOA list
        avg["indices"] = [list(np.where(U[:, i])[0]) for i in range(U.shape[1])]

        return avg


class WidebandDMResiduals(Residuals):
    """Residuals for independent DM measurement (i.e. Wideband TOAs).

    This class manages the DM residuals from data that includes direct DM
    measurements associated with the TOAs.
    :class:`pint.residuals.WidebandTOAResiduals` combines one of these objects
    with a :class:`pint.residuals.Residuals` object.

    The values of interest are probably best accessed using the ``.resids``
    property, and the uncertainty using the ``.get_data_error()``.

    Attributes
    ----------
    dm_data : :class:`astropy.units.Quantity`
        The DM data extracted from the TOAs.
    dm_error : :class:`astropy.units.Quantity`
        The DM uncertainties extracted from the TOAs.

    Parameters
    ----------
    toas : :class:`pint.toa.TOAs`
        TOAs. They should include DM measurement data.
    model : :class:`pint.models.timing_model.TimingModel`
        The timing model.
    """

    def __init__(
        self,
        toas=None,
        model=None,
        residual_type="dm",
        unit=u.pc / u.cm**3,
        subtract_mean=False,
        use_weighted_mean=True,
    ):
        self.toas = toas
        self.model = model
        self.residual_type = residual_type
        self.unit = unit
        self.subtract_mean = subtract_mean
        self.use_weighted_mean = use_weighted_mean
        self.base_unit = u.pc / u.cm**3
        self.get_model_value = self.model.total_dm
        self.dm_data, self.dm_error, self.relevant_toas = self.get_dm_data()
        self._chi2 = None
        self._is_combined = False
        # For residual debugging
        self.debug_info = {}

    @property
    def resids(self):
        return self.calc_resids()

    @property
    def resids_value(self):
        """Get pure value of the residuals use the given base unit."""
        return self.resids.to_value(self.unit)

    @property
    def dof(self):
        """Return number of degrees of freedom for the DM model."""
        if self._is_combined:
            raise AttributeError(
                "Please use the `.dof` in the CombinedResidual"
                " class. The individual residual's dof is not "
                "calculated correctly in the combined residuals."
            )

        # only get dm type of model component
        # TODO provide a function in the timing model to get one type of component
        dof = len(self.dm_data) - sum(
            len(cp.free_params_component)
            for cp in self.model.components.values()
            if Dispersion in cp.__class__.__bases__
        )
        dof -= 1
        return dof

    def get_data_error(self, scaled=True):
        """Get data errors.

        Parameters
        ----------
        scaled: bool, optional
            If errors get scaled by the noise model.
        """
        return self.model.scaled_dm_uncertainty(self.toas) if scaled else self.dm_error

    def calc_resids(self):
        model_value = self.get_model_value(self.toas)[self.relevant_toas]
        resids = self.dm_data - model_value
        if self.subtract_mean:
            if self.use_weighted_mean:
                # Errs for weighted sum.  Units don't matter since they will
                # cancel out in the weighted sum.
                if self.dm_error is None or np.any(self.dm_error == 0):
                    raise ValueError(
                        "Some DM errors are zero - cannot calculate the "
                        "weighted residuals."
                    )
                wm = np.average(resids, weights=1.0 / (self.dm_error**2))
                resids -= wm
            else:
                resids -= resids.mean()
        return resids

    def calc_chi2(self):
        data_errors = self.get_data_error()
        if (data_errors == 0.0).any():
            return np.inf
        try:
            return ((self.resids / data_errors) ** 2.0).sum().decompose().value
        except ValueError:
            return ((self.resids / data_errors) ** 2.0).sum().decompose()

    def rms_weighted(self):
        """Compute weighted RMS of the residuals in time."""
        scaled_errors = self.get_data_error()
        if np.any(scaled_errors.value == 0):
            raise ValueError(
                "Some DM errors are zero - cannot calculate weighted RMS of residuals"
            )
        w = 1.0 / (scaled_errors**2)

        wmean, werr, wsdev = weighted_mean(self.resids, w, sdev=True)
        return wsdev

    def get_dm_data(self):
        """Get the independent measured DM data from TOA flags.

        This is to extract DM and uncertainty data from its representation in
        the flags on TOAs.

        FIXME: there should be a ``set_dm_data``  function.

        Returns
        -------
        valid_dm: `numpy.ndarray`
            Independent measured DM data from TOA line. It only returns the DM
            values that is present in the TOA flags.
        valid_error: `numpy.ndarray`
            The error associated with DM values in the TOAs.
        valid_index: list
            The TOA with DM data index.
        """
        dm_data, valid_data = self.toas.get_flag_value("pp_dm", as_type=float)
        dm_error, valid_error = self.toas.get_flag_value("pp_dme", as_type=float)
        if valid_data == []:
            raise ValueError("Input TOA object does not have wideband DM values")
        # Check valid error, if an error is none, change it to zero
        if valid_data != valid_error:
            raise ValueError("Input TOA object' DM data and DM errors do not match.")
        valid_dm = np.array(dm_data)[valid_data]
        valid_error = np.array(dm_error)[valid_error]
        return valid_dm * self.unit, valid_error * self.unit, valid_data

    def update_model(self, new_model, **kwargs):
        """Up date DM models from a new PINT timing model

        Parameters
        ----------
        new_model : `pint.timing_model.TimingModel`
        """

        self.model = new_model
        self.model_func = self.model.dm_value


residual_map = {"toa": Residuals, "dm": WidebandDMResiduals}


class CombinedResiduals:
    """Collect results from different type of residuals.

    Parameters
    ----------
    residuals: List of residual objects
        A list of different types of residual objects

    Note
    ----
    Since different type of residuals has different units, the overall
    residuals will have no units.
    """

    def __init__(self, residuals):
        self.residual_objs = collections.OrderedDict()
        for res in residuals:
            res._is_combined = True
            self.residual_objs[res.residual_type] = res
        # For residual debugging
        self.debug_info = {}

    @property
    def model(self):
        """Return the single timing model object."""
        raise AttributeError(
            "Combined residuals object does not provide a "
            "single timing model object. Please use the "
            "dedicated subclass."
        )

    @property
    def _combined_resids(self):
        """Residuals from all of the residual types."""
        all_resids = [res.resids_value for res in self.residual_objs.values()]
        return np.hstack(all_resids)

    @property
    def _combined_data_error(self):
        # Since it is the combined residual, the units are removed.
        dr = self.data_error
        return np.hstack([rv.value for rv in dr.values()])

    @property
    def unit(self):
        return {k: v.unit for k, v in self.residual_objs.items()}

    @property
    def chi2(self):
        return sum(res.chi2 for res in self.residual_objs.values())

    @property
    def data_error(self):
        errors = [
            (rs.residual_type, rs.get_data_error())
            for rs in self.residual_objs.values()
        ]
        return collections.OrderedDict(errors)

    def rms_weighted(self):
        """Compute weighted RMS of the residuals in time."""

        if np.any(self._combined_data_error == 0):
            raise ValueError(
                "Some data errors are zero - cannot calculate weighted RMS of residuals"
            )
        wrms = {}
        for rs in self.residual_objs.values():
            w = 1.0 / (rs.get_data_error() ** 2)
            wmean, werr, wsdev = weighted_mean(rs.resids, w, sdev=True)
            wrms[rs.residual_type] = wsdev
        return wrms


class WidebandTOAResiduals(CombinedResiduals):
    """A class for handling the wideband toa residuals.

    Wideband TOAs have independent measurement of DM values. The residuals for
    wideband TOAs have two parts, the TOA residuals and DM residuals. Both
    residuals will be used for fitting one timing model. Currently, the DM
    values are stored at the TOA object.

    The TOA and DM residuals are probably best accessed using the ``.toa`` and
    ``.dm`` properties.

    This class inherits the ``.chi2`` property from :class:`pint.residuals.CombinedResiduals`.

    Parameters
    ----------
    toas: :class:`pint.toa.TOAs`, optional
        The input TOAs object. Default: None
    model: :class:`pint.models.timing_model.TimingModel`, optional
        The input timing model. Default: None
    toa_resid_args: dict, optional
        The additional arguments(not including toas and model) for TOA residuals.
        Default: {}
    dm_resid_args: dict, optional
        The additional arguments(not including toas and model) for DM residuals.
        Default: {}
    """

    def __init__(self, toas, model, toa_resid_args={}, dm_resid_args={}):
        self.toas = toas
        self._model = model
        toa_resid = Residuals(
            self.toas, self.model, residual_type="toa", **toa_resid_args
        )
        dm_resid = Residuals(self.toas, self.model, residual_type="dm", **dm_resid_args)
        self._chi2 = None

        super().__init__([toa_resid, dm_resid])

    @property
    def toa(self):
        """Residuals object containing the TOA residuals."""
        return self.residual_objs["toa"]

    @property
    def dm(self):
        """WidebandDMResiduals object containing the DM residuals."""
        return self.residual_objs["dm"]

    @property
    def chi2(self):
        """Compute chi-squared as needed and cache the result."""
        if self._chi2 is None:
            self._chi2 = self.calc_chi2()
        assert self._chi2 is not None
        return self._chi2

    def calc_chi2(self, full_cov=False):
        """Return the weighted chi-squared for the model and toas.

        If the errors on the TOAs are independent this is a straightforward
        calculation, but if the noise model introduces correlated errors then
        obtaining a meaningful chi-squared value requires a Cholesky
        decomposition. This is carried out, here, by constructing a GLSFitter
        and asking it to do the chi-squared computation but not a fit.

        The return value here is available as self.chi2, which will not
        redo the computation unless necessary.

        The chi-squared value calculated here is suitable for use in downhill
        minimization algorithms and Bayesian approaches.

        Handling of problematic results - degenerate conditions explored by
        a minimizer for example - may need to be checked to confirm that they
        correctly return infinity.
        """
        log.debug("Using wideband GLS fitter to compute residual chi2")
        # Use GLS but don't actually fit
        from pint.fitter import WidebandTOAFitter

        m = copy.deepcopy(self.model)
        m.free_params = []
        f = WidebandTOAFitter(
            self.toas, m, additional_args=dict(toa=dict(track_mode=self.toa.track_mode))
        )
        try:
            return f.fit_toas(maxiter=1, full_cov=full_cov)
        except LinAlgError as e:
            log.warning(
                "Degenerate conditions encountered when "
                "computing chi-squared: %s" % (e,)
            )
            return np.inf

    @property
    def model(self):
        """The model used to construct the residuals.

        Modifying this model, even changing its parameters, may have confusing
        effects. It is probably best to use :func:`copy.deepcopy` to duplicate
        it before making any changes.
        """
        return self._model

    @property
    def dof(self):
        """The number of degrees of freedom for the wideband residuals."""
        dof = len(self._combined_resids)
        dof -= len(self.model.free_params) + 1
        return dof

    @property
    def reduced_chi2(self):
        """Return the weighted reduced chi-squared."""
        return self.chi2 / self.dof<|MERGE_RESOLUTION|>--- conflicted
+++ resolved
@@ -512,9 +512,6 @@
             )
         return (phase_resids / self.get_PSR_freq(calctype=calctype)).to(u.s)
 
-<<<<<<< HEAD
-    def _calc_gls_chi2(self, lognorm=False, incoffset=True):
-=======
     def calc_whitened_resids(self):
         """Compute whitened timing residuals (dimensionless).
 
@@ -542,8 +539,7 @@
         sigma = self.get_data_error()
         return ((r - nr) / sigma).to(u.dimensionless_unscaled)
 
-    def _calc_gls_chi2(self, lognorm=False):
->>>>>>> 88683baa
+    def _calc_gls_chi2(self, lognorm=False, incoffset=True):
         """Compute the chi2 when correlated noise is present in the timing model.
         If the system is not singular, it uses Cholesky factorization to evaluate this.
         If the system is singular, it uses singular value decomposition instead.
