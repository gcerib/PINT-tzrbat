--- conflicted
+++ resolved
@@ -34,12 +34,9 @@
 from pint.observatory.topo_obs import TopoObs
 from pint.phase import Phase
 from pint.pulsar_ecliptic import PulsarEcliptic
-<<<<<<< HEAD
 from pint.pulsar_mjd import Time
 from pint.solar_system_ephemerides import objPosVel_wrt_SSB
-=======
-import pint.utils
->>>>>>> 457c1d8d
+
 
 __all__ = [
     "TOAs",
