"""Tools for working with pulse time-of-arrival (TOA) data.

In particular, single TOAs are represented by :class:`pint.toa.TOA` objects, and if you
want to manage a collection of these we recommend you use a :class:`pint.toa.TOAs` object
as this makes certain operations much more convenient. You probably want to load one with
:func:`pint.toa.get_TOAs`.
"""
import copy
import gzip
import hashlib
import os
import re
import warnings
from collections import OrderedDict

import astropy.table as table
import astropy.time as time
import astropy.units as u
import numpy as np
import numpy.ma
from astropy import log
from astropy.coordinates import EarthLocation
from astropy.coordinates import ICRS, CartesianDifferential, CartesianRepresentation
import pickle

import pint
from pint.observatory import Observatory, get_observatory, bipm_default
from pint.observatory.special_locations import T2SpacecraftObs
from pint.observatory.topo_obs import TopoObs
from pint.pulsar_mjd import Time
from pint.solar_system_ephemerides import objPosVel_wrt_SSB
from pint.phase import Phase
from pint.pulsar_ecliptic import PulsarEcliptic

__all__ = [
    "TOAs",
    "get_TOAs",
    "get_TOAs_list",
    "load_pickle",
    "save_pickle",
    "make_fake_toas",
    "format_toa_line",
    "TOA",
]

toa_commands = (
    "DITHER",
    "EFAC",
    "EMAX",
    "EMAP",
    "EMIN",
    "EQUAD",
    "FMAX",
    "FMIN",
    "INCLUDE",
    "INFO",
    "JUMP",
    "MODE",
    "NOSKIP",
    "PHA1",
    "PHA2",
    "PHASE",
    "SEARCH",
    "SIGMA",
    "SIM",
    "SKIP",
    "TIME",
    "TRACK",
    "ZAWGT",
    "FORMAT",
    "END",
)

all_planets = ("jupiter", "saturn", "venus", "uranus", "neptune", "earth")


def _compute_hash(filename):
    h = hashlib.sha256()
    h.update(open(filename, "rb").read())
    return h.digest()


def get_TOAs(
    timfile,
    ephem=None,
    include_bipm=None,
    bipm_version=None,
    include_gps=None,
    planets=None,
    model=None,
    usepickle=False,
    tdb_method="default",
    picklefilename=None,
):
    """Load and prepare TOAs for PINT use.

    This is the primary function for loading TOAs from a file.

    Loads TOAs from a ``.tim`` file, applies clock corrections, computes
    key values (like TDB), computes the observatory position and velocity
    vectors, and pickles the file for later use (if requested).

    Although ``.tim`` files are intended to be quite specific measurements,
    selecting one of the optional arguments to this function while loading the
    ``.tim`` file changes the interpretation; the ``.tim`` file represents different
    times if different settings are chosen. For nanosecond-level
    reproducibility it is necessary to specify the options with which each ``.tim``
    file was loaded. Observatory clock corrections are also applied, and thus
    the exact result also depends on the precise values in observatory clock
    correction files; normally these do not change.

    Note also that if usepickle is set, the pickled file will have clock
    corrections and other values set from when it was loaded and these may not
    correspond to the values you set here.

    See :func:`pint.toa.TOAs.apply_clock_corrections` for further information on the meaning of
    the clock correction flags.

    If commands like ``TIME`` or ``EQUAD`` are present in the ``.tim`` file,
    they are applied to the TOAs upon reading and retained in the ``.commands``
    attribute. Modern usage is to place ``EQUAD`` and ``EFAC`` in the ``.par``
    file instead, where they can be fit; these are supported here for
    historical reasons.

    Parameters
    ----------
    timfile : str or list of strings or file-like
        Filename, list of filenames, or file-like object containing the TOA data.
    ephem : str
        The name of the solar system ephemeris to use; defaults to "DE421".
    include_bipm : bool or None
        Whether to apply the BIPM clock correction. Defaults to True.
    bipm_version : str or None
        Which version of the BIPM tables to use for the clock correction.
        The format must be 'BIPMXXXX' where XXXX is a year.
    include_gps : bool or None
        Whether to include the GPS clock correction. Defaults to True.
    planets : bool or None
        Whether to apply Shapiro delays based on planet positions. Note that a
        long-standing TEMPO2 bug in this feature went unnoticed for years.
        Defaults to False.
    model : pint.models.timing_model.TimingModel or None
        If a valid timing model is passed, model commands (such as BIPM version,
        planet shapiro delay, and solar system ephemeris) that affect TOA loading
        are applied.
    usepickle : bool
        Whether to try to use pickle-based caching of loaded clock-corrected TOAs objects.
    tdb_method : str
        Which method to use for the clock correction to TDB. See
        :func:`pint.observatory.Observatory.get_TDBs` for details.
    picklefilename : str or None
        Filename to use for caching loaded file. Defaults to adding ``.pickle.gz`` to the
        filename of the timfile, if there is one and only one. If no filename is available,
        or multiple filenames are provided, a specific filename must be provided.

    Returns
    -------
    TOAs
        Completed TOAs object representing the data.
    """
    if model:
        # If the keyword args are set, override what is in the model
        if ephem is None and model["EPHEM"].value is not None:
            ephem = model["EPHEM"].value
            log.info(f"Using EPHEM = {ephem} from the given model")
        if include_bipm is None and model["CLOCK"].value is not None:
            if model["CLOCK"].value == "TT(TAI)":
                include_bipm = False
                log.info("Using CLOCK = TT(TAI), so setting include_bipm = False")
            elif "BIPM" in model["CLOCK"].value:
                clk = model["CLOCK"].value.strip(")").split("(")
                if len(clk) == 2:
                    ctype, cvers = clk
                    if ctype == "TT" and cvers.startswith("BIPM"):
                        include_bipm = True
                        if bipm_version is None:
                            bipm_version = cvers
                            log.info(
                                f"Using CLOCK = {bipm_version} from the given model"
                            )
                    else:
                        log.warning(
                            f'CLOCK = {model["CLOCK"].value} is not implemented. '
                            f"Using TT({bipm_default}) instead."
                        )
            else:
                log.warning(
                    f'CLOCK = {model["CLOCK"].value} is not implemented. '
                    f"Using TT({bipm_default}) instead."
                )
        if planets is None and model["PLANET_SHAPIRO"].value:
            planets = True
            log.info("Using PLANET_SHAPIRO = True from the given model")

    updatepickle = False
    recalc = False
    if usepickle:
        try:
            t = load_pickle(timfile, picklefilename=picklefilename)
        except IOError:
            # Pickle either did not exist or is out of date
            updatepickle = True
        else:
            if hasattr(t, "hashes"):
                if not t.check_hashes(timfile):
                    updatepickle = True
                    log.info("Pickle based on files that have changed")
            else:
                # Only pre-v0.8 pickles lack hashes.
                updatepickle = True
                log.info("Pickle is very old")
            if (
                include_gps is not None
                and t.clock_corr_info.get("include_gps", None) != include_gps
            ):
                log.info("Pickle contains wrong include_gps")
                updatepickle = True
            if (
                include_bipm is not None
                and t.clock_corr_info.get("include_bipm", None) != include_bipm
            ):
                log.info("Pickle contains wrong include_bipm")
                updatepickle = True
            if (
                bipm_version is not None
                and t.clock_corr_info.get("bipm_version", None) != bipm_version
            ):
                log.info("Pickle contains wrong bipm_version")
                updatepickle = True
    if not usepickle or updatepickle:
        if isinstance(timfile, str) or hasattr(timfile, "readlines"):
            t = TOAs(timfile)
        else:
            t = merge_TOAs([TOAs(t) for t in timfile])
        if isinstance(t.filename, str):
            files = [t.filename]
        else:
            files = t.filename
        if files is not None:
            t.hashes = {f: _compute_hash(f) for f in files}
        recalc = True

    if not any(["clkcorr" in f for f in t.table["flags"]]):
        if include_gps is None:
            include_gps = True
        if bipm_version is None:
            bipm_version = bipm_default
        if include_bipm is None:
            include_bipm = True
        # FIXME: should we permit existing clkcorr flags?
        t.apply_clock_corrections(
            include_gps=include_gps,
            include_bipm=include_bipm,
            bipm_version=bipm_version,
        )

    if ephem is None:
        ephem = t.ephem
    elif ephem != t.ephem:
        if t.ephem is not None:
            # If you read a .tim file using TOAs(), the ephem is None
            # and so no recalculation is needed, just calculation!
            log.info("Ephem changed, recalculation needed")
        recalc = True
        updatepickle = True
    t.table = t.table.group_by("obs")
    if recalc or "tdb" not in t.table.colnames:
        t.compute_TDBs(method=tdb_method, ephem=ephem)

    if planets is None:
        planets = t.planets
    elif planets != t.planets:
        log.info("Planet PosVels will be calculated.")
        recalc = True
        updatepickle = True
    if recalc or "ssb_obs_pos" not in t.table.colnames:
        t.compute_posvels(ephem, planets)

    if usepickle and updatepickle:
        log.info("Pickling TOAs.")
        save_pickle(t, picklefilename=picklefilename)
    return t


def load_pickle(toafilename, picklefilename=None):
    """Load a pickle file, un-gzipping if necessary.

    Parameters
    ----------
    toafilename : str
        Base filename of the TOAs; pickles will be searched for with
        ".pickle.gz", ".pickle", or just this filename.
    picklefilename : str, optional
        Explicit filename to use.

    Returns
    -------
    toas : :class:`pint.toa.TOAs`

    Raises
    ------
    IOError
        If no pickle is found.
    """
    picklefilenames = (
        [toafilename + ext for ext in (".pickle.gz", ".pickle", "")]
        if picklefilename is None
        else [picklefilename]
    )

    lf = None
    for fn in picklefilenames:
        try:
            with gzip.open(fn, "rb") as f:
                lf = pickle.load(f)
        except (IOError, pickle.UnpicklingError, ValueError):
            pass
        try:
            with open(fn, "rb") as f:
                lf = pickle.load(f)
        except (IOError, pickle.UnpicklingError, ValueError):
            pass
    if lf is not None:
        lf.was_pickled = True
        return lf
    raise IOError("No readable pickle found")


def save_pickle(toas, picklefilename=None):
    """Write the TOAs to a ``.pickle.gz`` file.

    Parameters
    ----------
    toas : :class:`pint.toa.TOAs`
        The TOAs to pickle.
    picklefilename : str, optional
        The filename to use for the pickle file; if not specified,
        construct a filename based on the file the toas object was
        originally loaded from.
    """
    # Save the PINT version used to create this pickle file
    toas.pintversion = pint.__version__
    if picklefilename is not None:
        pass
    elif toas.merged:
        raise ValueError(
            "TOAs object was merged from multiple files, please provide a filename."
        )
    elif toas.filename is not None:
        if isinstance(toas.filename, str):
            picklefilename = toas.filename + ".pickle.gz"
        else:
            picklefilename = toas.filename[0] + ".pickle.gz"
    else:
        raise ValueError("TOA pickle method needs a (single) filename.")
    with gzip.open(picklefilename, "wb") as f:
        pickle.dump(toas, f)


def get_TOAs_list(
    toa_list,
    ephem=None,
    include_bipm=True,
    bipm_version=bipm_default,
    include_gps=True,
    planets=False,
    tdb_method="default",
    commands=None,
    filename=None,
    hashes=None,
):
    """Load TOAs from a list of TOA objects.

    See :func:`pint.toa.get_TOAs` for details of what this function does.
    """
    t = TOAs(toalist=toa_list)
    t.commands = [] if commands is None else commands
    t.filename = filename
    if hashes is None:
        t.hashes = {}
    else:
        t.hashes = hashes
    if not any(["clkcorr" in f for f in t.table["flags"]]):
        t.apply_clock_corrections(
            include_gps=include_gps,
            include_bipm=include_bipm,
            bipm_version=bipm_version,
        )
    if "tdb" not in t.table.colnames:
        t.compute_TDBs(method=tdb_method, ephem=ephem)
    if "ssb_obs_pos" not in t.table.colnames:
        t.compute_posvels(ephem, planets)
    return t


def _toa_format(line, fmt="Unknown"):
    """Determine the type of a TOA line.

    Identifies a TOA line as one of the following types:
    Comment, Command, Blank, Tempo2, Princeton, ITOA, Parkes, Unknown.
    """
    if re.match(r"[0-9a-z@] ", line):
        return "Princeton"
    elif (
        line.startswith("C ")
        or line.startswith("c ")
        or line[0] == "#"
        or line.startswith("CC ")
    ):
        return "Comment"
    elif line.upper().startswith(toa_commands):
        return "Command"
    elif re.match(r"^\s+$", line):
        return "Blank"
    elif re.match(r"^ ", line) and len(line) > 41 and line[41] == ".":
        return "Parkes"
    elif len(line) > 80 or fmt == "Tempo2":
        return "Tempo2"
    elif re.match(r"\S\S", line) and len(line) > 14 and line[14] == ".":
        # FIXME: This needs to be better
        return "ITOA"
    else:
        return "Unknown"


def _parse_TOA_line(line, fmt="Unknown"):
    """Parse a one-line ASCII time-of-arrival.

    Return an MJD tuple and a dictionary of other TOA information.
    The format can be one of: Comment, Command, Blank, Tempo2,
    Princeton, ITOA, Parkes, or Unknown.
    """
    MJD = None
    fmt = _toa_format(line, fmt)
    d = dict(format=fmt)
    if fmt == "Princeton":
        # Princeton format
        # ----------------
        # columns  item
        # 1-1     Observatory (one-character code) '@' is barycenter
        # 2-2     must be blank
        # 16-24   Observing frequency (MHz)
        # 25-44   TOA (decimal point must be in column 30 or column 31)
        # 45-53   TOA uncertainty (microseconds)
        # 69-78   DM correction (pc cm^-3)
        d["obs"] = get_observatory(line[0].upper()).name
        d["freq"] = float(line[15:24])
        d["error"] = float(line[44:53])
        ii, ff = line[24:44].split(".")
        MJD = (int(ii), float("0." + ff))
        try:
            d["ddm"] = float(line[68:78])
        except ValueError:
            d["ddm"] = 0.0
    elif fmt == "Tempo2":
        # This could use more error catching...
        fields = line.split()
        d["name"] = fields[0]
        d["freq"] = float(fields[1])
        if "." in fields[2]:
            ii, ff = fields[2].split(".")
            MJD = (int(ii), float("0." + ff))
        else:
            MJD = (int(fields[2]), 0.0)
        d["error"] = float(fields[3])
        d["obs"] = get_observatory(fields[4].upper()).name
        # All the rest should be flags
        flags = fields[5:]
        for i in range(0, len(flags), 2):
            k, v = flags[i].lstrip("-"), flags[i + 1]
            if k in ["error", "freq", "scale", "MJD", "flags", "obs", "name"]:
                raise ValueError(f"TOA flag ({k}) will overwrite TOA parameter!")
            try:  # Convert what we can to floats and ints
                d[k] = int(v)
            except ValueError:
                try:
                    d[k] = float(v)
                except ValueError:
                    d[k] = v
    elif fmt == "Command":
        d[fmt] = line.split()
    elif fmt == "Parkes":
        """
        columns     item
        1-1         Must be blank
        26-34       Observing Frequency (MHz)
        35-55       TOA (decimal point must be in column 42)
        56-63       Phase offset (fraction of P0, added to TOA)
        64-71       TOA uncertainty
        80-80       Observatory (1 character)
        """
        d["name"] = line[1:25]
        d["freq"] = float(line[25:34])
        ii = line[34:41]
        ff = line[42:55]
        MJD = (int(ii), float("0." + ff))
        phaseoffset = float(line[55:62])
        if phaseoffset != 0:
            raise ValueError(
                "Cannot interpret Parkes format with phaseoffset=%f yet" % phaseoffset
            )
        d["error"] = float(line[63:71])
        d["obs"] = get_observatory(line[79].upper()).name
    elif fmt == "ITOA":
        raise RuntimeError("TOA format '%s' not implemented yet" % fmt)
    return MJD, d


def format_toa_line(
    toatime,
    toaerr,
    freq,
    obs,
    dm=0.0 * pint.dmu,
    name="unk",
    flags={},
    format="Princeton",
):
    """Format TOA line for writing

    Parameters
    ----------
    toatime
        Time object containing TOA arrival time
    toaerr
        TOA error as a Quantity with units
    freq
        Frequency as a Quantity with units (NB: value of np.inf is allowed)
    obs
        Observatory object
    dm
        DM for the TOA as a Quantity with units (not printed if 0.0 pc/cm^3)
    name
        Name to embed in TOA line (conventionally the data file name)
    format
        (Princeton | Tempo2)
    flags
        Any Tempo2 flags to append to the TOA line

    Returns
    -------
    out : str
        Formatted TOA line

    Note
    ----
    This implementation does not undo things like ``TIME`` statements; when used
    by :func:`pint.toa.TOAs.write_TOA_file` these commands are not emitted either.

    Princeton format::

        columns  item
        1-1     Observatory (one-character code) '@' is barycenter
        2-2     must be blank
        16-24   Observing frequency (MHz)
        25-44   TOA (decimal point must be in column 30 or column 31)
        45-53   TOA uncertainty (microseconds)
        69-78   DM correction (pc cm^-3)

    Tempo2 format:

        - First line of file should be "``FORMAT 1``"
        - TOA format is ``name freq sat satErr siteID <flags>``
    """
    if format.upper() in ("TEMPO2", "1"):
        toa_str = Time(toatime, format="pulsar_mjd_string", scale=obs.timescale)
        # In Tempo2 format, freq=0.0 means infinite frequency
        if freq == np.inf * u.MHz:
            freq = 0.0 * u.MHz
        flagstring = ""
        if dm != 0.0 * pint.dmu:
            flagstring += "-dm {0:%.5f}".format(dm.to(pint.dmu).value)
        # Here I need to append any actual flags
        for flag in flags.keys():
            v = flags[flag]
            # Since toas file do not have values with unit in the flags,
            # here we are taking the units out
            if flag in ["clkcorr"]:
                continue
            if hasattr(v, "unit"):
                v = v.value
            flag = str(flag)
            if flag.startswith("-"):
                flagstring += " %s %s" % (flag, v)
            else:
                flagstring += " -%s %s" % (flag, v)
        # Now set observatory code. Use obs.name unless overridden by tempo2_code
        try:
            obscode = obs.tempo2_code
        except AttributeError:
            obscode = obs.name
        out = "%s %f %s %.3f %s %s\n" % (
            name,
            freq.to(u.MHz).value,
            toa_str,
            toaerr.to(u.us).value,
            obscode,
            flagstring,
        )
    elif format.upper() in ("PRINCETON", "TEMPO"):
        # This should probably use obs.timescale instead of this hack
        if obs.tempo_code == "@":
            toa_str = str(Time(toatime, format="pulsar_mjd_string", scale="tdb"))
        else:
            toa_str = str(Time(toatime, format="pulsar_mjd_string", scale="utc"))
        # The Princeton format can only deal with MJDs that have up to 20
        # digits, so truncate if longer.
        if len(toa_str) > 20:
            toa_str = toa_str[:20]
        # In TEMPO/Princeton format, freq=0.0 means infinite frequency
        if freq == np.inf * u.MHz:
            freq = 0.0 * u.MHz
        if obs.tempo_code is None:
            raise ValueError(
                "Observatory {} does not have 1-character tempo_code!".format(obs.name)
            )
        if dm != 0.0 * pint.dmu:
            out = obs.tempo_code + " %13s%9.3f%20s%9.2f                %9.4f\n" % (
                name,
                freq.to(u.MHz).value,
                toa_str,
                toaerr.to(u.us).value,
                dm.to(pint.dmu).value,
            )
        else:
            out = obs.tempo_code + " %13s%9.3f%20s%9.2f\n" % (
                name,
                freq.to(u.MHz).value,
                toa_str,
                toaerr.to(u.us).value,
            )
    else:
        raise ValueError("Unknown TOA format ({0})".format(format))

    return out


def read_toa_file(filename, process_includes=True, cdict=None):
    """Read TOAs from the given filename into a list.

    Will process INCLUDEd files unless process_includes is False.

    Parameters
    ----------
    filename : str or file-like object
        The name of the file to open, or an open file to read from.
    process_includes : bool, optional
        If true, obey INCLUDE directives in the file and read other
        files.
    top : bool, optional
        If true, wipe this instance's contents, otherwise append
        new TOAs. Used recursively; note that surprises may ensue
        if this function is called on an already existing and
        processed TOAs object.
    """
    if isinstance(filename, str):
        with open(filename, "r") as f:
            return read_toa_file(f, process_includes=process_includes, cdict=cdict)
    else:
        f = filename

    ntoas = 0
    toas = []
    commands = []
    if cdict is None:
        cdict = {
            "EFAC": 1.0,
            "EQUAD": 0.0 * u.us,
            "EMIN": 0.0 * u.us,
            "EMAX": np.inf * u.us,
            "FMIN": 0.0 * u.MHz,
            "FMAX": np.inf * u.MHz,
            "INFO": None,
            "SKIP": False,
            "TIME": 0.0,
            "PHASE": 0,
            "PHA1": None,
            "PHA2": None,
            "MODE": 1,
            "JUMP": [False, 0],
            "FORMAT": "Unknown",
            "END": False,
        }
        top = True
    else:
        top = False
    for line in f.readlines():
        MJD, d = _parse_TOA_line(line, fmt=cdict["FORMAT"])
        if d["format"] == "Command":
            cmd = d["Command"][0].upper()
            commands.append((d["Command"], ntoas))
            if cmd == "SKIP":
                cdict[cmd] = True
                continue
            elif cmd == "NOSKIP":
                cdict["SKIP"] = False
                continue
            elif cmd == "END":
                cdict[cmd] = True
                break
            elif cmd in ("TIME", "PHASE"):
                cdict[cmd] += float(d["Command"][1])
            elif cmd in ("EMIN", "EMAX", "EQUAD"):
                cdict[cmd] = float(d["Command"][1]) * u.us
            elif cmd in ("FMIN", "FMAX", "EQUAD"):
                cdict[cmd] = float(d["Command"][1]) * u.MHz
            elif cmd in ("EFAC", "PHA1", "PHA2"):
                cdict[cmd] = float(d["Command"][1])
                if cmd in ("PHA1", "PHA2", "TIME", "PHASE"):
                    d[cmd] = d["Command"][1]
            elif cmd == "INFO":
                cdict[cmd] = d["Command"][1]
                d[cmd] = d["Command"][1]
            elif cmd == "FORMAT":
                if d["Command"][1] == "1":
                    cdict[cmd] = "Tempo2"
            elif cmd == "JUMP":
                if cdict[cmd][0]:
                    cdict[cmd][0] = False
                    cdict[cmd][1] += 1
                else:
                    cdict[cmd][0] = True
            elif cmd == "INCLUDE" and process_includes:
                # Save FORMAT in a tmp
                fmt = cdict["FORMAT"]
                cdict["FORMAT"] = "Unknown"
                log.info("Processing included TOA file {0}".format(d["Command"][1]))
                new_toas, new_commands = read_toa_file(d["Command"][1], cdict=cdict)
                toas.extend(new_toas)
                commands.extend(new_commands)
                # re-set FORMAT
                cdict["FORMAT"] = fmt
            else:
                continue
        if cdict["SKIP"] or d["format"] in ("Blank", "Unknown", "Comment", "Command"):
            continue
        elif cdict["END"]:
            if top:
                break
        else:
            newtoa = TOA(MJD, **d)
            if (
                (cdict["EMIN"] > newtoa.error)
                or (cdict["EMAX"] < newtoa.error)
                or (cdict["FMIN"] > newtoa.freq)
                or (cdict["FMAX"] < newtoa.freq)
            ):
                continue
            else:
                newtoa.error *= cdict["EFAC"]
                newtoa.error = np.hypot(newtoa.error, cdict["EQUAD"])
                if cdict["INFO"]:
                    newtoa.flags["info"] = cdict["INFO"]
                if cdict["JUMP"][0]:
                    newtoa.flags["jump"] = cdict["JUMP"][1]
                if cdict["PHASE"] != 0:
                    newtoa.flags["phase"] = cdict["PHASE"]
                if cdict["TIME"] != 0.0:
                    newtoa.flags["to"] = cdict["TIME"]
                toas.append(newtoa)
                ntoas += 1

    return toas, commands


def build_table(toas, filename=None):
    mjds, mjd_floats, errors, freqs, obss, flags = zip(
        *[
            (
                t.mjd,
                t.mjd.mjd,
                t.error.to_value(u.us),
                t.freq.to_value(u.MHz),
                t.obs,
                t.flags,
            )
            for t in toas
        ]
    )
    return table.Table(
        [
            np.arange(len(mjds)),
            table.Column(mjds),
            np.array(mjd_floats) * u.d,
            np.array(errors) * u.us,
            np.array(freqs) * u.MHz,
            np.array(obss),
            np.array(flags),
            np.zeros(len(mjds)),
        ],
        names=(
            "index",
            "mjd",
            "mjd_float",
            "error",
            "freq",
            "obs",
            "flags",
            "delta_pulse_number",
        ),
        meta={"filename": filename},
    ).group_by("obs")


def make_fake_toas(
    startMJD,
    endMJD,
    ntoas,
    model,
    freq=999999,
    obs="GBT",
    error=1 * u.us,
    dm=None,
    dm_error=1e-4 * pint.dmu,
):
    """Make evenly spaced toas with residuals = 0 and without errors.

    Might be able to do different frequencies if fed an array of frequencies,
    only works with one observatory at a time

    Parameters
    ----------
    startMJD
        starting MJD for fake toas
    endMJD
        ending MJD for fake toas
    ntoas
        number of fake toas to create between startMJD and endMJD
    model
        current model
    freq : float, optional
        frequency of the fake toas, default 1400
    obs : str, optional
        observatory for fake toas, default GBT
    error : :class:`astropy.units.Quantity`
        uncertainty to attach to each TOA
    dm : float, optional
        DM value to include with each TOA; default is not to include any DM information
    dm_error : :class:`astropy.units.Quantity`
        uncertainty to attach to each DM measurement

    Returns
    -------
    TOAs
        object with evenly spaced toas spanning given start and end MJD with
        ntoas toas, without errors
    """
    # FIXME: this is a sign this is not where this function belongs
    # residuals depends on models and TOAs so this adds a circular dependency
    import pint.residuals

    # TODO:make all variables Quantity objects
    # TODO: freq default to inf
    def get_freq_array(bfv, ntoas):
        freq = np.zeros(ntoas)
        num_freqs = len(bfv)
        for ii, fv in enumerate(bfv):
            freq[ii::num_freqs] = fv
        return freq

    times = (
        np.linspace(np.longdouble(startMJD) * u.d, np.longdouble(endMJD) * u.d, ntoas)
        * u.day
    )
    freq_array = get_freq_array(np.atleast_1d(freq) * u.MHz, len(times))
    t1 = [
        TOA(t.value, obs=obs, freq=f, scale=get_observatory(obs).timescale)
        for t, f in zip(times, freq_array)
    ]
    ts = TOAs(toalist=t1)
    ts.planets = model["PLANET_SHAPIRO"].value
    ts.ephem = model["EPHEM"].value
    include_bipm = False
    bipm_version = bipm_default
    include_gps = True
    if model["CLOCK"].value is not None:
        if model["CLOCK"].value == "TT(TAI)":
            include_bipm = False
            log.info("Using CLOCK = TT(TAI), so setting include_bipm = False")
        elif "BIPM" in model["CLOCK"].value:
            clk = model["CLOCK"].value.strip(")").split("(")
            if len(clk) == 2:
                ctype, cvers = clk
                if ctype == "TT" and cvers.startswith("BIPM"):
                    include_bipm = True
                    if bipm_version is None:
                        bipm_version = cvers
                        log.info(f"Using CLOCK = {bipm_version} from the given model")
                else:
                    log.warning(
                        f'CLOCK = {model["CLOCK"].value} is not implemented. '
                        f"Using TT({bipm_default}) instead."
                    )
        else:
            log.warning(
                f'CLOCK = {model["CLOCK"].value} is not implemented. '
                f"Using TT({bipm_default}) instead."
            )

    ts.clock_corr_info.update(
        {
            "include_bipm": include_bipm,
            "bipm_version": bipm_version,
            "include_gps": include_gps,
        }
    )
    ts.table["error"] = error
    if dm is not None:
        for f in ts.table["flags"]:
            f["pp_dm"] = dm.to_value(pint.dmu)
            f["pp_dme"] = dm_error.to_value(pint.dmu)
    ts.compute_TDBs()
    ts.compute_posvels()
    ts.compute_pulse_numbers(model)
    for i in range(10):
        r = pint.residuals.Residuals(ts, model, track_mode="use_pulse_numbers")
        if abs(r.time_resids).max() < 1 * u.ns:
            break
        ts.adjust_TOAs(time.TimeDelta(-r.time_resids))
    else:
        raise ValueError(
            "Unable to make fake residuals - left over errors are {}".format(
                abs(r.time_resids).max()
            )
        )
    return ts


def _group_by_gaps(t, gap):
    ix = np.argsort(t)
    t_sorted = t[ix]
    gaps = np.diff(t_sorted)
    gap_starts = np.where(gaps >= gap)[0]
    gsi = np.concatenate(([0], gap_starts + 1, [len(t)]))
    groups_sorted = np.repeat(np.arange(len(gap_starts) + 1), np.diff(gsi))
    groups = np.zeros(len(t), dtype=int)
    groups[ix] = groups_sorted
    return groups


class TOA:
    """A time of arrival (TOA) class.

    This is a class for representing a single pulse arrival
    time measurement. It carries both the time - which needs careful handling
    as we often need more precision than python floats can provide - and
    a collection of additional data necessary to work with the data. These
    are often obtained by reading ``.tim`` files produced by pulsar data
    analysis software, but they can also be constructed as python objects.

    Parameters
    ----------
    MJD : astropy.time.Time, float, or tuple of floats
        The time of the TOA, which can be expressed as an astropy Time,
        a floating point MJD (64 or 80 bit precision), or a tuple
        of (MJD1,MJD2) whose sum is the full precision MJD (usually the
        integer and fractional part of the MJD)
    error : astropy.units.Quantity or float
        The uncertainty on the TOA; if it's a float it is assumed to be
        in microseconds
    obs : str
        The observatory code for the TOA
    freq : float or astropy.units.Quantity
        Frequency corresponding to the TOA.  Either a Quantity with frequency
        units, or a number for which MHz is assumed.
    scale : str
        Time scale for the TOA time.  Defaults to the timescale appropriate
        to the site, but can be overridden
    flags : dict
        Flags associated with the TOA.  If flags is not provided, any
        additional keyword arguments are interpreted as flags.

    Attributes
    ----------
    mjd : astropy.time.Time
        The pulse arrival time
    error : astropy.units.Quantity
        The uncertainty on the pulse arrival time
    obs : str
        The observatory code
    freq : astropy.units.Quantity
        The observing frequency
    flags : dict
        Any additional flags that were set for this TOA

    Notes
    -----
    MJDs will be stored in astropy.time.Time format, and can be
    passed as a double (not recommended), a string, a
    tuple of component parts (usually day and fraction of day).
    error is the TOA uncertainty in microseconds
    obs is the observatory name as defined by the Observatory class
    freq is the observatory-centric frequency in MHz
    other keyword/value pairs can be specified as needed

    It is VERY important that all astropy.Time() objects are created
    with precision=9. This is ensured in the code and is checked for any
    Time object passed to the TOA constructor.

    A discussion of times and clock corrections in PINT is available here:
    https://github.com/nanograv/PINT/wiki/Clock-Corrections-and-Timescales-in-PINT

    Observatory codes are (semi-)standardized short strings describing
    particular observatories. PINT needs to know considerable additional
    information about the observatory, including its precise position and
    clock correction details.

    Examples
    --------

    Constructing a TOA object::

        >>> a = TOA((54567, 0.876876876876876), 4.5, freq=1400.0,
        ...         obs="GBT", backend="GUPPI")
        >>> print a
        54567.876876876876876:  4.500 us error from 'GBT' at 1400.0000 MHz {'backend': 'GUPPI'}

    What happens if IERS data is not available for the date::

        >>> a = TOA((154567, 0.876876876876876), 4.5, freq=1400.0,
        ...         obs="GBT", backend="GUPPI")

        Traceback (most recent call last):
          omitted
        IndexError: (some) times are outside of range covered by IERS table.
    """

    def __init__(
        self,
        MJD,
        error=0.0,
        obs="Barycenter",
        freq=float("inf"),
        scale=None,
        flags=None,
        **kwargs,
    ):
        site = get_observatory(obs)
        # If MJD is already a Time, just use it. Note that this will ignore
        # the 'scale' argument to the TOA() constructor!
        if isinstance(MJD, time.Time):
            if scale is not None:
                raise ValueError("scale argument is ignored when Time is provided")
            t = MJD
        else:
            try:
                arg1, arg2 = MJD
            except TypeError:
                arg1, arg2 = MJD, None
            if scale is None:
                scale = site.timescale
            # First build a time without a location
            # Note that when scale is UTC, must use pulsar_mjd format!
            if scale.lower() == "utc":
                fmt = "pulsar_mjd"
            else:
                fmt = "mjd"
            t = time.Time(arg1, arg2, scale=scale, format=fmt, precision=9)

        # Now assign the site location to the Time, for use in the TDB conversion
        # Time objects are immutable so you must make a new one to add the location!
        # Use the intial time to look up the observatory location
        # (needed for moving observatories)
        # The location is an EarthLocation in the ITRF (ECEF, WGS84) frame
        try:
            loc = site.earth_location_itrf(time=t)
        except Exception:
            # Just add informmation and re-raise
            log.error(
                "Error computing earth_location_itrf at time {0}, {1}".format(
                    t, type(t)
                )
            )
            raise
        # Then construct the full time, with observatory location set
        self.mjd = time.Time(t, location=loc, precision=9)

        if hasattr(error, "unit"):
            try:
                self.error = error.to(u.microsecond)
            except u.UnitConversionError:
                raise u.UnitConversionError(
                    "Uncertainty for TOA with incompatible unit {0}".format(error)
                )
        else:
            self.error = error * u.microsecond
        self.obs = site.name
        if hasattr(freq, "unit"):
            try:
                self.freq = freq.to(u.MHz)
            except u.UnitConversionError:
                raise u.UnitConversionError(
                    "Frequency for TOA with incompatible unit {0}".format(freq)
                )
        else:
            self.freq = freq * u.MHz
        if self.freq == 0.0 * u.MHz:
            self.freq = np.inf * u.MHz
        if flags is None:
            self.flags = kwargs
        else:
            self.flags = flags
            if kwargs:
                raise TypeError(
                    f"TOA constructor does not accept keyword arguments {kwargs} when flags are specified."
                )

    def __str__(self):
        s = (
            self.mjd.mjd_string
            + f": {self.error.value:6.3f} {self.error.unit} error at '{self.obs}' at {self.freq.value:.4f} {self.freq.unit}"
        )
        if self.flags:
            s += " " + str(self.flags)
        return s

    def as_line(self, format="Tempo2", name=None, dm=0 * pint.dmu):
        """Format TOA as a line for a ``.tim`` file."""
        if name is None:
            name = self.name
        return format_toa_line(
            mjd=self.mjd,
            error=self.error,
            freq=self.freq,
            obs=self.obs,
            dm=dm,
            name=name,
            format=format,
            flags=self.flags,
        )


class TOAs:
    """A class of multiple TOAs, loaded from zero or more files.

    Normally these objects should be read from a file with :func:`pint.toa.get_TOAs`.
    Constructing them with the constructor here does not apply the clock
    corrections and the resulting TOAs object may not be set up the way one
    would normally expect.

    The contents are stored in an :class:`astropy.table.Table`; this can be used to
    access the contained information but the data may not be in the order you
    expect: internally it is grouped by observatory (sorted by the observatory
    object). Not all columns of the table are computed automatically, as their
    computation can be expensive. Methods of this class are available to
    populate these additional columns. Methods that return data from the columns
    do so in the internal order.

    TOAs objects can accept indices that are boolean, list-of-integer, or
    slice, to produce a new TOAs object containing a subset of the TOAs in the
    original.  Note that the result is still grouped by the ``obs`` column, so
    slices cannot reverse the order. For example, to obtain a new TOAs object
    containing the entries above 1 GHz:

    >>> t[t.table['freq'] > 1*u.GHz]

    .. list-table:: Columns in ``.table``
       :widths: 15 85
       :header-rows: 1

       * - Name
         - Contents
       * - ``index``
         - location of the TOA in the original input
       * - ``mjd``
         - the exact time of arrival (an :class:`astropy.time.Time` object)
       * - ``mjd_float``
         - the time of arrival in floating-point (may be microseconds off)
       * - ``error``
         - the standard error (an :class:`astropy.units.Quantity` describing
           the claimed uncertainty on the pulse arrival time)
       * - ``freq``
         - the observing frequency (an :class:`astropy.units.Quantity`)
       * - ``obs``
         - the observatory at which the TOA was acquired (a
           :class:`pint.observatory.Observatory` object)
       * - ``flags``
         - free-form flags associated with the TOA (a dictionary mapping flag
           to value)
       * - ``tdb``
         - the pulse arrival time converted to TDB (but not barycentered, that is,
           not corrected for light travel time; an :class:`astropy.time.Time` object);
           computed by :func:`pint.toa.TOAs.compute_TDBs`
       * - ``tdbld``
         - a ``longdouble`` version of ``tdb`` for computational convenience
       * - ``ssb_obs_pos``, ``ssb_obs_vel``
         - position and velocity of the observatory at the time of the TOA; computed
           by :func:`pint.toa.TOAs.compute_posvels`
       * - ``ssb_obs_vel_ecl``
         - velocity of the observatory in ecliptic coordinates at the time of the TOA; computed
           by :func:`pint.toa.TOAs.add_vel_ecl`
       * - ``obs_sun_pos``, ``obs_jupiter_pos``, ``obs_saturn_pos``, ``obs_venus_pos``,
           ``obs_uranus_pos``, ``obs_neptune_pos``, ``obs_earth_pos``
         - position of various celestial objects at the time of the TOA; computed
           by :func:`pint.toa.TOAs.compute_posvels`
       * - ``pulse_number``
         - integer number of turns since a fiducial moment;
           optional; can be computed from a model with
           :func:`pint.toa.TOAs.compute_pulse_numbers` or extracted from the
           ``pn`` entry in ``flags`` with
           :func:`pint.toa.TOAs.phase_columns_from_flags`.
       * - ``delta_pulse_number``
         - number of turns to adjust pulse number by, compared to the model;
           ``PHASE`` statements in the ``.tim`` file or the ``padd`` entry in
           ``flags`` carry this information, and :func:`pint.toa.TOAs.phase_columns_from_flags`
           creates the column.
       * - ``groups``
         - the TOAs have been placed into groups, separated by gaps of at least two houes,
           by :func:`pint.toa.TOAs.get_groups`; this will contain the group number of each TOA.

    Parameters
    ----------
    toafile : str, optional
        Filename to load TOAs from.
    toalist : list of TOA objects, optional
        The TOA objects this TOAs should contain.  Exactly one of
        these two parameters must be provided.

    Attributes
    ----------
    table : astropy.table.Table
        The data for all the TOAs. It is grouped by ``obs``, that is, it is
        not in the same order as the original TOAs.
    commands : list of str
        "Commands" that were written in the file; these will have affected
        how some or all TOAs were interpreted during loading.
    filename : str, optional
        The filename (if any) that the TOAs were loaded from.
    planets : bool
        Whether planetary Shapiro delay should be considered.
    ephem : object
        The Solar System ephemeris in use.
    clock_corr_info : dict
        Information about the clock correction chains in use.
    merged : bool
        If this object was merged from several files (and thus the filename of
        the first is not useful for referring to the whole object).
    hashes : dict
        A dictionary of hashes of the files this data was read from (if any).
        This is used by ``check_hashes()`` to verify whether the data on disk
        has changed so that the file can be re-read if necessary.
    was_pickled : bool
        Whether this file was loaded from a pickle.
    """

    def __init__(self, toafile=None, toalist=None):
        # First, just make an empty container
        self.commands = []
        self.filename = None
        self.planets = False
        self.ephem = None
        self.clock_corr_info = {}
        self.obliquity = None
        self.merged = False
        self.hashes = {}
        self.was_pickled = False

        if (toalist is not None) and (toafile is not None):
            raise ValueError("Cannot initialize TOAs from both file and list.")

        if isinstance(toafile, str):
            toalist, self.commands = read_toa_file(toafile)
            # Check to see if there were any INCLUDEs:
            inc_fns = [x[0][1] for x in self.commands if x[0][0].upper() == "INCLUDE"]
            self.filename = [toafile] + inc_fns if inc_fns else toafile
        elif toafile is not None:
            toalist, self.commands = read_toa_file(toafile)
            self.filename = None

        if toalist is None:
            raise ValueError("No TOAs found!")
        else:
            if not isinstance(toalist, (list, tuple)):
                raise ValueError("Trying to initialize TOAs from a non-list class")
        self.table = build_table(toalist, filename=self.filename)
        groups = self.get_groups()
        self.table.add_column(groups, name="groups")
        # Add pulse number column (if needed) or make PHASE adjustments
        try:
            self.phase_columns_from_flags()
        except ValueError:
            log.debug("No pulse number flags found in the TOAs")

        # We don't need this now that we have a table

    def __len__(self):
        return len(self.table)

    def __getitem__(self, index):
        if not hasattr(self, "table"):
            raise ValueError("This TOAs object is incomplete and does not have a table")
        if isinstance(index, np.ndarray) and index.dtype == bool:
            r = copy.deepcopy(self)
            r.table = r.table[index]
            if len(r.table) > 0:
                r.table = r.table.group_by("obs")
            return r
        elif (
            isinstance(index, np.ndarray)
            and index.dtype == np.int64
            or isinstance(index, list)
        ):
            r = copy.deepcopy(self)
            r.table = r.table[index]
            if len(r.table) > 0:
                r.table = r.table.group_by("obs")
            return r
        elif isinstance(index, slice):
            r = copy.deepcopy(self)
            r.table = r.table[index]
            if len(r.table) > 0:
                r.table = r.table.group_by("obs")
            return r
        elif isinstance(index, int):
            raise ValueError("TOAs do not support extraction of TOA objects (yet?)")
        else:
            raise ValueError("Unable to index TOAs with {}".format(index))

    def __eq__(self, other):
        sd, od = self.__dict__.copy(), other.__dict__.copy()
        st = sd.pop("table")
        ot = od.pop("table")
        return sd == od and np.all(st == ot)

    @property
    def ntoas(self):
        return len(self.table)

    @property
    def observatories(self):
        return set(self.get_obss())

    @property
    def first_MJD(self):
        return self.get_mjds(high_precision=True).min()

    @property
    def last_MJD(self):
        return self.get_mjds(high_precision=True).max()

    def __add__(self, x):
        if type(x) in [int, float]:
            if not x:
                # Adding zero. Do nothing
                return self
        raise NotImplementedError

    def __sub__(self, x):
        if type(x) in [int, float]:
            if not x:
                # Subtracting zero. Do nothing
                return self
        raise NotImplementedError

    def get_freqs(self):
        """Return a numpy array of the observing frequencies in MHz for the TOAs"""
        return self.table["freq"].quantity

    def get_mjds(self, high_precision=False):
        """Array of MJDs in the TOAs object

        With high_precision is True
        Return an array of the astropy.times (UTC) of the TOAs

        With high_precision is False
        Return an array of toas in mjd as double precision floats

        WARNING: Depending on the situation, you may get MJDs in a
        different scales (e.g. UTC, TT, or TDB) or even a mixture
        of scales if some TOAs are barycentred and some are not (a
        perfectly valid situation when fitting both Fermi and radio TOAs)
        """
        if high_precision:
            return np.array(self.table["mjd"])
        else:
            return self.table["mjd_float"].quantity

    def get_errors(self):
        """Return a numpy array of the TOA errors in us."""
        return self.table["error"].quantity

    def get_obss(self):
        """Return a numpy array of the observatories for each TOA."""
        return self.table["obs"]

    def get_pulse_numbers(self):
        """Return a numpy array of the pulse numbers for each TOA if they exist."""
        # TODO: use a masked array?  Only some pulse numbers may be known
        if "pn" in self.table["flags"][0]:
            if "pulse_number" in self.table.colnames:
                raise ValueError("Pulse number cannot be both a column and a TOA flag")
            return np.array(flags.get("pn", np.nan) for flags in self.table["flags"])
        elif "pulse_number" in self.table.colnames:
            return self.table["pulse_number"]
        else:
            log.warning("No pulse numbers for TOAs")
            return None

    def get_flags(self):
        """Return a numpy array of the TOA flags."""
        return self.table["flags"]

    def get_flag_value(self, flag, fill_value=None):
        """Get the requested TOA flag values.

        Parameters
        ----------
        flag_name : str
            The request flag name.

        Returns
        -------
        values : list
            A list of flag values from each TOA. If the TOA does not have
            the flag, it will fill up with the fill_value.
        valid_index : list
            The indices, in ``self.table``, of the places where the flag values occur.
        """
        result = []
        valid_index = []
        for ii, flags in enumerate(self.table["flags"]):
            try:
                val = flags[flag]
                valid_index.append(ii)
            except KeyError:
                val = fill_value
            result.append(val)
        return result, valid_index

    def get_dms(self):
        """Get the Wideband DM data.

        Note
        ----
        This does not handle situations where some but not all TOAs have
        DM information.
        """
        result, valid = self.get_flag_value("pp_dm")
        if valid == []:
            raise AttributeError("No DM is provided.")
        return np.array(result)[valid] * pint.dmu

    def get_dm_errors(self):
        """Get the Wideband DM data error.

        Note
        ----
        This does not handle situations where some but not all TOAs have
        DM information.
        """
        result, valid = self.get_flag_value("pp_dme")
        if valid == []:
            raise AttributeError("No DM error is provided.")
        return np.array(result)[valid] * pint.dmu

    def get_groups(self, gap_limit=None):
        """Flag toas within gap limit (default 2h = 0.0833d) of each other as the same group.

        Groups can be larger than the gap limit - if toas are separated by a gap larger than
        the gap limit, a new group starts and continues until another such gap is found.

        Groups with a two-hour spacing are pre-computed when the TOAs object is constructed,
        and these can rapidly be retrieved from ``self.table`` (which this function will do).

        Parameters
        ----------
        gap_limit : :class:`astropy.units.Quantity`, optional
            The minimum size of gap to create a new group. Defaults to two hours.

        Returns
        -------
        groups : array
            The group number associated to each TOA. Groups are numbered chronologically
            from zero.
        """
        # TODO: make all values Quantity objects for consistency
        if gap_limit is None:
            gap_limit = 2 * u.h
<<<<<<< HEAD
        if "groups" not in self.table.colnames or gap_limit != 2 * u.h:
=======
        if "groups" not in self.table.columns or gap_limit != 2 * u.h:
>>>>>>> 0bc926c2
            return _group_by_gaps(self.get_mjds().value, gap_limit.to_value(u.d))
        else:
            return self.table["groups"]

    def get_highest_density_range(self, ndays=7 * u.d):
        """Print the range of mjds (default 7 days) with the most toas"""
        sorted_mjds = np.sort(self.get_mjds())
        s = np.searchsorted(sorted_mjds, sorted_mjds + ndays)
        i = np.argmax(s - np.arange(len(sorted_mjds)))
        print(
            f"max density range is from MJD {sorted_mjds[i]} to {sorted_mjds[s[i]]} with {s[i]-i} TOAs."
        )
        return sorted_mjds[i], sorted_mjds[s[i]]

    def check_hashes(self, timfile=None):
        """Determine whether the input files are the same as when loaded.

        Parameters
        ----------
        timfile : str or list of str or file-like or None
            If provided this should match the list of files the TOAs object was loaded from.
            If this is a string or list of strings, and the number matches the number of
            files this TOAs object was loaded from, it is assumed that these are supposed to
            be the same files, re-named or moved; their contents are then checked. If the
            contents or the number doesn't match, this function returns False.

        Returns
        -------
        bool
            True if the contents of the TOAs object matches the content of the files.
        """
        if self.filename is None:
            return True
        elif isinstance(self.filename, str):
            filenames = [self.filename]
        else:
            filenames = self.filename

        if timfile is None:
            timfiles = filenames
        elif hasattr(timfile, "readlines"):
            return True
        elif isinstance(timfile, str):
            timfiles = [timfile]
        else:
            timfiles = list(timfile)
        if len(timfiles) != len(filenames):
            return False

        for t, f in zip(timfiles, filenames):
            if _compute_hash(t) != self.hashes[f]:
                return False
        return True

    def select(self, selectarray):
        """Apply a boolean selection or mask array to the TOA table.

        Deprecated. Use ``toas[selectarray]`` to get a new object instead.

        This operation modifies the TOAs object in place, shrinking its
        table down to just those TOAs where selectarray is True. This
        function also stores the old table in a stack.
        """
        warnings.warn(
            "Please use boolean indexing on the object instead: toas[selectarray].",
            DeprecationWarning,
        )
        if hasattr(self, "table"):
            # Allow for selection undos
            if not hasattr(self, "table_selects"):
                self.table_selects = []
            self.table_selects.append(copy.deepcopy(self.table))
            # Our TOA table must be grouped by observatory for phase calcs
            self.table = self.table[selectarray]
            if len(self.table) > 0:
                self.table = self.table.group_by("obs")
        else:
            raise ValueError("TOA selection not implemented for TOA lists.")

    def unselect(self):
        """Return to previous selected version of the TOA table (stored in stack).

        Deprecated. Use ``toas[selectarray]`` to get a new object instead.
        """
        warnings.warn(
            "Please use boolean indexing on the object instead: toas[selectarray].",
            DeprecationWarning,
        )
        try:
            self.table = self.table_selects.pop()
        except (AttributeError, IndexError):
            log.error("No previous TOA table found.  No changes made.")

    def get_summary(self):
        """Return a short ASCII summary of the TOAs."""
        s = "Number of TOAs:  %d\n" % self.ntoas
        if len(self.commands) and type(self.commands[0]) is list:
            s += "Number of commands:  %s\n" % str([len(x) for x in self.commands])
        else:
            s += "Number of commands:  %d\n" % len(self.commands)
        s += "Number of observatories:  %d %s\n" % (
            len(self.observatories),
            list(self.observatories),
        )
        s += "MJD span:  %.3f to %.3f\n" % (self.first_MJD.mjd, self.last_MJD.mjd)
        s += "Date span: {} to {}\n".format(self.first_MJD.iso, self.last_MJD.iso)
        for ii, key in enumerate(self.table.groups.keys):
            grp = self.table.groups[ii]
            s += "%s TOAs (%d):\n" % (key["obs"], len(grp))
            s += "  Min freq:      {:.3f} \n".format(np.min(grp["freq"].to(u.MHz)))
            s += "  Max freq:      {:.3f} \n".format(np.max(grp["freq"].to(u.MHz)))
            s += "  Min error:     {:.3g}\n".format(np.min(grp["error"].to(u.us)))
            s += "  Max error:     {:.3g}\n".format(np.max(grp["error"].to(u.us)))
            s += "  Median error:  {:.3g}\n".format(np.median(grp["error"].to(u.us)))
        return s

    def print_summary(self):
        """Write a summary of the TOAs to stdout."""
        print(self.get_summary())

    def phase_columns_from_flags(self):
        """Create and/or modify pulse_number and delta_pulse_number columns.

        Scans pulse numbers from the table flags and creates a new table column.
        Modifes the ``delta_pulse_number`` column, if required.
        Removes the pulse numbers from the flags.
        """
        # First get any PHASE commands
        dphs = np.asarray(
            [
                flags["phase"] if "phase" in flags else 0.0
                for flags in self.table["flags"]
            ]
        )
        # Then add any -padd flag values
        dphs += np.asarray(
            [flags["padd"] if "padd" in flags else 0.0 for flags in self.table["flags"]]
        )
        self.table["delta_pulse_number"] += dphs

        # Then, add pulse_number as a table column if possible
        pns = [float(flags.get("pn", np.nan)) for flags in self.table["flags"]]
        if np.all(np.isnan(pns)):
            raise ValueError("No pulse numbers found")
        self.table["pulse_number"] = pns
        self.table["pulse_number"].unit = u.dimensionless_unscaled

        # Remove pn from dictionary to prevent redundancies
        for flags in self.table["flags"]:
            del flags["pn"]

    def compute_pulse_numbers(self, model):
        """Set pulse numbers (in TOA table column pulse_numbers) based on model.

        Replace any existing pulse numbers by computing phases according to
        model and then setting the pulse number of each to their integer part,
        which the nearest integer since Phase objects ensure that.

        Parameters
        ----------
        model : pint.models.timing_model.TimingModel
            The model defining times of arrival; the pulse numbers assigned will
            be the nearest integer number of turns to that predicted by the model.
        """
        # paulr: I think pulse numbers should be computed with abs_phase=True!
        delta_pulse_numbers = Phase(self.table["delta_pulse_number"])
        phases = model.phase(self, abs_phase=True) + delta_pulse_numbers
        self.table["pulse_number"] = phases.int
        self.table["pulse_number"].unit = u.dimensionless_unscaled

    def adjust_TOAs(self, delta):
        """Apply a time delta to TOAs.

        Adjusts the time (MJD) of the TOAs by applying delta, which should
        have the same shape as ``self.table['mjd']``.  This function does not change
        the pulse numbers column, if present, but does recompute ``mjd_float``,
        the TDB times, and the observatory positions and velocities.

        Parameters
        ----------
        delta : astropy.time.TimeDelta
            The time difference to add to the MJD of each TOA
        """
        col = self.table["mjd"]
        if not isinstance(delta, time.TimeDelta):
            raise ValueError("Type of argument must be TimeDelta")
        if delta.shape != col.shape:
            raise ValueError("Shape of mjd column and delta must be compatible")
        for ii in range(len(col)):
            col[ii] = col[ii] + delta[ii]

        # This adjustment invalidates the derived columns in the table, so delete
        # and recompute them
        # Changed high_precision from False to True to avoid self referential get_mjds()
        self.table["mjd_float"] = [
            t.mjd for t in self.get_mjds(high_precision=True)
        ] * u.day
        self.compute_TDBs()
        self.compute_posvels(self.ephem, self.planets)

    def write_TOA_file(self, filename, name="unk", format="tempo2"):
        """Write this object to a ``.tim`` file.

        This function writes the contents of this object to a (single) ``.tim``
        file. If ``TEMPO2`` format is used, this file is able to represent the
        contents of this object to nanosecond level. No ``TIME`` or ``EFAC``
        commands are emitted.

        Parameters
        ----------
        filename : str or file-like
            File name to write to; can be an open file object
        name : str
            Value to put in the "name" field of tempo2 files, if a "-name" flag is
            not available.
        format : str
            Format specifier for file ('TEMPO' or 'Princeton') or ('Tempo2' or '1');
            note that not all features may be supported in 'TEMPO' mode.
        """
        try:
            # FIXME: file must be closed even if an exception occurs!
            # Answer is to use a with statement and call the function recursively
            outf = open(filename, "w")
            handle = False
        except TypeError:
            outf = filename
            handle = True
        if format.upper() in ("TEMPO2", "1"):
            outf.write("FORMAT 1\n")

        # Add pulse numbers to flags temporarily if there is a pulse number column
        # FIXME: everywhere else the pulse number column is called pulse_number not pn
        pnChange = False
        if "pulse_number" in self.table.colnames:
            pnChange = True
            for i in range(len(self.table["flags"])):
                pn = self.table["pulse_number"][i]
                if not np.isnan(pn):
                    self.table["flags"][i]["pn"] = pn

        for (toatime, toaerr, freq, obs, flags) in zip(
            self.table["mjd"],
            self.table["error"].quantity,
            self.table["freq"].quantity,
            self.table["obs"],
            self.table["flags"],
        ):
            obs_obj = Observatory.get(obs)

            flags = flags.copy()
            if "clkcorr" in flags.keys():
                toatime_out = toatime - time.TimeDelta(flags["clkcorr"])
            else:
                toatime_out = toatime
            out_str = format_toa_line(
                toatime_out,
                toaerr,
                freq,
                obs_obj,
                name=flags.pop("name", name),
                flags=flags,
                format=format,
            )
            outf.write(out_str)

        # If pulse numbers were added to flags, remove them again
        if pnChange:
            for flags in self.table["flags"]:
                try:
                    del flags["pn"]
                except KeyError:
                    pass

        if not handle:
            outf.close()

    def apply_clock_corrections(
        self, include_bipm=True, bipm_version=bipm_default, include_gps=True
    ):
        """Apply observatory clock corrections and TIME statments.

        Apply clock corrections to all the TOAs where corrections are
        available.  This routine actually changes the value of the TOA,
        although the correction is also listed as a new flag for the TOA
        called 'clkcorr' so that it can be reversed if necessary.  This
        routine also applies all 'TIME' commands (``-to`` flags) and
        treats them exactly as if they were a part of the observatory
        clock corrections.

        If the clock corrections have already been applied they will not
        be re-applied.

        Options to include GPS or BIPM clock corrections are set to True
        by default in order to give the most accurate clock corrections.

        A description of how PINT handles clock corrections and timescales is here:
        https://github.com/nanograv/PINT/wiki/Clock-Corrections-and-Timescales-in-PINT
        """
        # First make sure that we haven't already applied clock corrections
        flags = self.table["flags"]
        if any(["clkcorr" in f for f in flags]):
            if all(["clkcorr" in f for f in flags]):
                log.warning("Clock corrections already applied. Not re-applying.")
                return
            else:
                # FIXME: could apply clock corrections to just the ones that don't have any
                raise ValueError("Some TOAs have 'clkcorr' flag and some do not!")
        # An array of all the time corrections, one for each TOA
        log.info(
            "Applying clock corrections (include_gps = {0}, include_bipm = {1})".format(
                include_gps, include_bipm
            )
        )
        corr = np.zeros(self.ntoas) * u.s
        times = self.table["mjd"]
        for ii, key in enumerate(self.table.groups.keys):
            grp = self.table.groups[ii]
            obs = self.table.groups.keys[ii]["obs"]
            site = get_observatory(
                obs,
                include_gps=include_gps,
                include_bipm=include_bipm,
                bipm_version=bipm_version,
            )
            loind, hiind = self.table.groups.indices[ii : ii + 2]
            # First apply any TIME statements
            for jj in range(loind, hiind):
                if "to" in flags[jj]:
                    # TIME commands are in sec
                    # SUGGESTION(@paulray): These time correction units should
                    # be applied in the parser, not here. In the table the time
                    # correction should have units.
                    corr[jj] = flags[jj]["to"] * u.s
                    times[jj] += time.TimeDelta(corr[jj])

            gcorr = site.clock_corrections(time.Time(grp["mjd"]))
            for jj, cc in enumerate(gcorr):
                grp["mjd"][jj] += time.TimeDelta(cc)
            corr[loind:hiind] += gcorr
            # Now update the flags with the clock correction used
            for jj in range(loind, hiind):
                if corr[jj] != 0:
                    flags[jj]["clkcorr"] = corr[jj]
        # Update clock correction info
        self.clock_corr_info.update(
            {
                "include_bipm": include_bipm,
                "bipm_version": bipm_version,
                "include_gps": include_gps,
            }
        )

    def compute_TDBs(self, method="default", ephem=None):
        """Compute and add TDB and TDB long double columns to the TOA table.

        This routine creates new columns 'tdb' and 'tdbld' in a TOA table
        for TDB times, using the Observatory locations and IERS A Earth
        rotation corrections for UT1.

        If these columns are already present, delete and replace them.

        Parameters
        ----------
        method : str
            Which method to use. See :func:`pint.observatory.Observatory.get_TDBs`
            for details.
        ephem : str or None
            Solar System ephemeris to use for the computation. If not specified
            use the value in ``self.ephem``; if specified, replace ``self.ephem``.
        """
        log.info("Computing TDB columns.")
        if "tdb" in self.table.colnames:
            log.info("tdb column already exists. Deleting...")
            self.table.remove_column("tdb")
        if "tdbld" in self.table.colnames:
            log.info("tdbld column already exists. Deleting...")
            self.table.remove_column("tdbld")

        if ephem is None:
            if self.ephem is not None:
                ephem = self.ephem
            else:
                log.warning(
                    "No ephemeris provided to TOAs object or compute_TDBs. Using DE421"
                )
                ephem = "DE421"
        else:
            # If user specifies an ephemeris, make sure it is the same as the one already
            # in the TOA object, to prevent mixing.
            if (self.ephem is not None) and (ephem != self.ephem):
                log.error(
                    "Ephemeris provided to compute_TDBs {0} is different than TOAs object "
                    "ephemeris {1}! Using TDB ephemeris.".format(ephem, self.ephem)
                )
        self.ephem = ephem
        log.info(f"Using EPHEM = {self.ephem} for TDB calculation.")

        # Compute in observatory groups
        tdbs = np.zeros_like(self.table["mjd"])
        for ii, key in enumerate(self.table.groups.keys):
            grp = self.table.groups[ii]
            obs = self.table.groups.keys[ii]["obs"]
            loind, hiind = self.table.groups.indices[ii : ii + 2]
            site = get_observatory(obs)
            if isinstance(site, TopoObs):
                # For TopoObs, it is safe to assume that all TOAs have same location
                # I think we should report to astropy that initializing
                # a Time from a list (or Column) of Times throws away the location information
                grpmjds = time.Time(grp["mjd"], location=grp["mjd"][0].location)
            else:
                # Grab locations for each TOA
                # It is crazy that I have to deconstruct the locations like
                # this to build a single EarthLocation object with an array
                # of locations contained in it.
                # Is there a more efficient way to convert a list of EarthLocations
                # into a single EarthLocation object with an array of values internally?
                loclist = [t.location for t in grp["mjd"]]
                if loclist[0] is None:
                    grpmjds = time.Time(grp["mjd"], location=None)
                else:
                    locs = EarthLocation(
                        np.array([loc.x.value for loc in loclist]) * u.m,
                        np.array([loc.y.value for loc in loclist]) * u.m,
                        np.array([loc.z.value for loc in loclist]) * u.m,
                    )
                    grpmjds = time.Time(grp["mjd"], location=locs)

            grptdbs = site.get_TDBs(grpmjds, method=method, ephem=ephem)
            tdbs[loind:hiind] = np.asarray([t for t in grptdbs])

        # Now add the new columns to the table
        col_tdb = table.Column(name="tdb", data=tdbs)
        col_tdbld = table.Column(name="tdbld", data=[t.tdb.mjd_long for t in tdbs])
        self.table.add_columns([col_tdb, col_tdbld])

    def compute_posvels(self, ephem=None, planets=None):
        """Compute positions and velocities of the observatories and Earth.

        Compute the positions and velocities of the observatory (wrt
        the Geocenter) and the center of the Earth (referenced to the
        SSB) for each TOA.  The JPL solar system ephemeris can be set
        using the 'ephem' parameter.  The positions and velocities are
        set with PosVel class instances which have astropy units.

        If the required columns already exist, they will be replaced.

        Parameters
        ----------
        ephem : str
            The Solar System ephemeris to use; if not specified, use the
            default ephemeris for the TOAs object. If specified, replace
            the TOAs object's ``ephem`` attribute with this value and do
            the computation.
        planets : bool
            Whether to compute positions for the Solar System planets. If
            not specified, use the value stored in ``self.planets``; if
            specified, set ``self.planets`` to this value.
        """
        if ephem is None:
            if self.ephem is not None:
                ephem = self.ephem
            else:
                log.warning(
                    "No ephemeris provided to TOAs object or compute_posvels. Using DE421"
                )
                ephem = "DE421"
        else:
            # If user specifies an ephemeris, make sure it is the same as the one already in
            # the TOA object, to prevent mixing.
            if (self.ephem is not None) and (ephem != self.ephem):
                log.error(
                    "Ephemeris provided to compute_posvels {0} is different than "
                    "TOAs object ephemeris {1}! Using posvels ephemeris.".format(
                        ephem, self.ephem
                    )
                )
        if planets is None:
            planets = self.planets
        # Record the choice of ephemeris and planets
        self.ephem = ephem
        self.planets = planets
        if planets:
            log.info(
                "Computing PosVels of observatories, Earth and planets, using {}".format(
                    ephem
                )
            )

        else:
            log.info(
                "Computing PosVels of observatories and Earth, using {}".format(ephem)
            )
        # Remove any existing columns
        cols_to_remove = ["ssb_obs_pos", "ssb_obs_vel", "obs_sun_pos"]
        for c in cols_to_remove:
            if c in self.table.colnames:
                log.info("Column {0} already exists. Removing...".format(c))
                self.table.remove_column(c)
        for p in all_planets:
            name = "obs_" + p + "_pos"
            if name in self.table.colnames:
                log.info("Column {0} already exists. Removing...".format(name))
                self.table.remove_column(name)

        self.table.meta["ephem"] = ephem
        ssb_obs_pos = table.Column(
            name="ssb_obs_pos",
            data=np.zeros((self.ntoas, 3), dtype=np.float64),
            unit=u.km,
            meta={"origin": "SSB", "obj": "OBS"},
        )
        ssb_obs_vel = table.Column(
            name="ssb_obs_vel",
            data=np.zeros((self.ntoas, 3), dtype=np.float64),
            unit=u.km / u.s,
            meta={"origin": "SSB", "obj": "OBS"},
        )
        obs_sun_pos = table.Column(
            name="obs_sun_pos",
            data=np.zeros((self.ntoas, 3), dtype=np.float64),
            unit=u.km,
            meta={"origin": "OBS", "obj": "SUN"},
        )
        if planets:
            plan_poss = {}
            for p in all_planets:
                name = "obs_" + p + "_pos"
                plan_poss[name] = table.Column(
                    name=name,
                    data=np.zeros((self.ntoas, 3), dtype=np.float64),
                    unit=u.km,
                    meta={"origin": "OBS", "obj": p},
                )

        # Now step through in observatory groups
        for ii, key in enumerate(self.table.groups.keys):
            grp = self.table.groups[ii]
            obs = self.table.groups.keys[ii]["obs"]
            loind, hiind = self.table.groups.indices[ii : ii + 2]
            site = get_observatory(obs)
            tdb = time.Time(grp["tdb"], precision=9)

            if isinstance(site, T2SpacecraftObs):
                ssb_obs = site.posvel(tdb, ephem, group=grp)
            else:
                ssb_obs = site.posvel(tdb, ephem)

            log.debug("SSB obs pos {0}".format(ssb_obs.pos[:, 0]))
            ssb_obs_pos[loind:hiind, :] = ssb_obs.pos.T.to(u.km)
            ssb_obs_vel[loind:hiind, :] = ssb_obs.vel.T.to(u.km / u.s)
            sun_obs = objPosVel_wrt_SSB("sun", tdb, ephem) - ssb_obs
            obs_sun_pos[loind:hiind, :] = sun_obs.pos.T.to(u.km)
            if planets:
                for p in all_planets:
                    name = "obs_" + p + "_pos"
                    dest = p
                    pv = objPosVel_wrt_SSB(dest, tdb, ephem) - ssb_obs
                    plan_poss[name][loind:hiind, :] = pv.pos.T.to(u.km)
        cols_to_add = [ssb_obs_pos, ssb_obs_vel, obs_sun_pos]
        if planets:
            cols_to_add += plan_poss.values()
        log.debug("Adding columns " + " ".join([cc.name for cc in cols_to_add]))
        self.table.add_columns(cols_to_add)

    def add_vel_ecl(self, obliquity):
        """Compute and add a column to self.table with velocities in ecliptic coordinates.

        Called in barycentric_radio_freq() in AstrometryEcliptic (astrometry.py)
        if ssb_obs_vel_ecl column does not already exist.
        If compute_posvels() called again for a TOAs object (aka TOAs modified),
        deletes this column so that this function will be called again and
        velocities will be calculated with updated TOAs.
        """
        # Remove any existing columns
        col_to_remove = "ssb_obs_vel_ecl"
        if col_to_remove in self.table.colnames:
            self.table.remove_column(col_to_remove)

        ssb_obs_vel_ecl = table.Column(
            name="ssb_obs_vel_ecl",
            data=np.zeros((self.ntoas, 3), dtype=np.float64),
            unit=u.km / u.s,
            meta={"origin": "SSB", "obj": "OBS"},
        )

        self.obliquity = obliquity
        ephem = self.ephem
        # Now step through in observatory groups
        for ii, key in enumerate(self.table.groups.keys):
            grp = self.table.groups[ii]
            obs = self.table.groups.keys[ii]["obs"]
            loind, hiind = self.table.groups.indices[ii : ii + 2]
            site = get_observatory(obs)
            tdb = time.Time(grp["tdb"], precision=9)

            if isinstance(site, T2SpacecraftObs):
                ssb_obs = site.posvel(tdb, ephem, grp)
            else:
                ssb_obs = site.posvel(tdb, ephem)

            # convert ssb_obs pos and vel to ecliptic coordinates
            coord = ICRS(
                x=ssb_obs.pos[0],
                y=ssb_obs.pos[1],
                z=ssb_obs.pos[2],
                v_x=ssb_obs.vel[0],
                v_y=ssb_obs.vel[1],
                v_z=ssb_obs.vel[2],
                representation_type=CartesianRepresentation,
                differential_type=CartesianDifferential,
            )
            coord = coord.transform_to(PulsarEcliptic(obliquity=obliquity))
            # get velocity vector from coordinate frame
            ssb_obs_vel_ecl[loind:hiind, :] = coord.velocity.d_xyz.T.to(u.km / u.s)
        col = ssb_obs_vel_ecl
        log.debug("Adding column " + col.name)
        self.table.add_column(col)


def merge_TOAs(TOAs_list):
    """Merge a list of TOAs instances and return a new combined TOAs instance

    In order for a merge to work, each TOAs instance needs to have
    been created using the same Solar System Ephemeris (EPHEM),
    the same reference timescale (i.e. CLOCK), and the same value of
    .planets (i.e. whether planetary PosVel columns are in the tables
    or not).

    Parameters
    ----------
    TOAs_list : list of TOAs instances

    Returns
    -------
    :class:`pint.toa.TOAs`
        A new TOAs instance with all the combined and grouped TOAs
    """
    # Check each TOA object for consistency
    ephems = [tt.ephem for tt in TOAs_list]
    if len(set(ephems)) > 1:
        raise TypeError(f"merge_TOAs() cannot merge. Inconsistent ephem: {ephems}")
    inc_BIPM = [tt.clock_corr_info.get("include_bipm", None) for tt in TOAs_list]
    if len(set(inc_BIPM)) > 1:
        raise TypeError(
            f"merge_TOAs() cannot merge. Inconsistent include_bipm: {inc_BIPM}"
        )
    BIPM_vers = [tt.clock_corr_info.get("bipm_version", None) for tt in TOAs_list]
    if len(set(BIPM_vers)) > 1:
        raise TypeError(
            f"merge_TOAs() cannot merge. Inconsistent bipm_version: {BIPM_vers}"
        )
    inc_GPS = [tt.clock_corr_info.get("include_gps", None) for tt in TOAs_list]
    if len(set(inc_GPS)) > 1:
        raise TypeError(
            f"merge_TOAs() cannot merge. Inconsistent include_gps: {inc_GPS}"
        )
    planets = [tt.planets for tt in TOAs_list]
    if len(set(planets)) > 1:
        raise TypeError(f"merge_TOAs() cannot merge. Inconsistent planets: {planets}")
    num_cols = [len(tt.table.columns) for tt in TOAs_list]
    if len(set(num_cols)) > 1:
        raise TypeError(
            f"merge_TOAs() cannot merge. Inconsistent numbers of table columns: {num_cols}"
        )
    # Use a copy of the first TOAs instance as the base for the joined object
    nt = copy.deepcopy(TOAs_list[0])
    # The following ensures that the filename list is flat
    nt.filename = []
    for xx in [tt.filename for tt in TOAs_list]:
        if type(xx) is list:
            for yy in xx:
                nt.filename.append(yy)
        else:
            nt.filename.append(xx)
    # We do not ensure that the command list is flat
    nt.commands = [tt.commands for tt in TOAs_list]
    # Now do the actual table stacking
    nt.table = table.vstack(
        [tt.table for tt in TOAs_list], join_type="exact", metadata_conflicts="silent"
    )
    # Fix the table meta data about filenames
    nt.table.meta["filename"] = nt.filename
    nt.hashes = {}
    for tt in TOAs_list:
        nt.hashes.update(tt.hashes)
    # This sets a flag that indicates that we have merged TOAs instances
    nt.merged = True
    # Now we need to re-arrange and group the tables
    nt.table = nt.table.group_by("obs")
    return nt<|MERGE_RESOLUTION|>--- conflicted
+++ resolved
@@ -1476,11 +1476,7 @@
         # TODO: make all values Quantity objects for consistency
         if gap_limit is None:
             gap_limit = 2 * u.h
-<<<<<<< HEAD
         if "groups" not in self.table.colnames or gap_limit != 2 * u.h:
-=======
-        if "groups" not in self.table.columns or gap_limit != 2 * u.h:
->>>>>>> 0bc926c2
             return _group_by_gaps(self.get_mjds().value, gap_limit.to_value(u.d))
         else:
             return self.table["groups"]
