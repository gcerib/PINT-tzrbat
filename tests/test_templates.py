<<<<<<< HEAD
import logging
import pytest

=======
>>>>>>> b43dbf49
import numpy as np
from scipy.integrate import quad
from scipy.special import i0, i1, erf

from pinttestdata import datadir
from pint.templates import (
    lcfitters,
    lcprimitives,
    lceprimitives,
    lcnorm,
    lcenorm,
    lctemplate,
)


def gauss(x, x0, s):
    return 1.0 / s / (2 * np.pi) ** 0.5 * np.exp(-0.5 * (x - x0) ** 2 / s**2)


def default_template():
    return lctemplate.get_gauss2(
        pulse_frac=0.6, x1=0.5, x2=0.48, ratio=0.25 / 0.35, width1=0.01, width2=0.01
    )


def test_prim_gauss_definition():
    """Make sure objects adequately implement mathematical intent."""

    # instantiate a basic gaussian with known parameters and make sure
    # it "looks" like a gaussian.  Remember that these are wrapped, so
    # use narrow gaussians here to be close to analytic form.

    g1 = lcprimitives.LCGaussian(p=[0.01, 0.5])
    assert abs(g1(g1.get_location() + g1.hwhm()) * 2 - g1(g1.get_location())) < 1e-5
    # defined as 1/sigma/(2*pi)^0.5 * (-0.5*(x-x0)^2) WRAPPED
    # because this is a narrow gaussian, it's essentially the same as
    # an unwrapped version
    expected_val = gauss(0.50, 0.5, 0.01)
    assert abs(g1(0.50) - expected_val) < 1e-6
    expected_val = gauss(0.48, 0.5, 0.01)
    assert abs(g1(0.48) - expected_val) < 1e-6


def test_prim_gauss_wrapping():

    # default is to wrap a function by 10 times; make a fat pulse here and
    # check against a manually calculated wrap

    # explicitly test wrapping
    g1 = lcprimitives.LCGaussian(p=[0.5, 0.5])
    expected_val = gauss(0.5, 0.5, 0.5)
    for i in range(1, 11):
        expected_val += gauss(0.5 + i, 0.5, 0.5)
        expected_val += gauss(0.5 - i, 0.5, 0.5)
    assert abs(g1(0.5) - expected_val) < 1e-6


def test_template_basic_functionality():
    """Make sure objects adequately implement mathematical intent."""

    # check keyword parsing
    with pytest.raises(ValueError):
        lcg = lcprimitives.LCGaussian(bogus=3)

    # a template should *always* have total normalization set to 1
    lct = default_template()  # (x1=0.5,x2=0.48)
    assert lct.num_parameters() == 6
    lct.freeze_parameters()
    assert lct.num_parameters() == 0
    lct[0].free[0] = True
    assert lct.num_parameters() == 1
    lct[-1].free[0] = True
    assert lct.num_parameters() == 2
    assert lct.num_parameters(free=False) == 6
    b = np.asarray(lct.get_bounds())
    assert b.shape[0] == 2
    assert b.shape[1] == 2
    b = np.asarray(lct.get_bounds(free=False))
    assert b.shape[0] == 6
    assert b.shape[1] == 2
    assert lct.num_parameters() == len(lct.get_parameters())
    lct.free_parameters()
    assert lct.num_parameters() == 6

    assert lct[-1].name == "NormAngles"

    # check that instantiated template has same norm as input
    assert abs(lct.norm() - (0.25 + 0.35)) < 1e-10

    # check that that template correctly evaluates weighted sum of comps
    expected_val = (
        0.25 * gauss(0.49, 0.5, 0.01)
        + 0.35 * gauss(0.49, 0.48, 0.01)
        + (1 - 0.25 - 0.35)
    )
    assert abs(lct(0.49) - expected_val) < 1e-6

    # check rotation
    lct.rotate(-0.1)
    assert lct.primitives[0].get_location() == 0.4
    assert lct.primitives[1].get_location() == 0.38

    ## the optimal display point should roughly undo the above rotation
    assert lct.get_display_point() == 0.2

    # check wrap at 0/1
    lct.rotate(-0.4)
    assert lct.primitives[0].get_location() == 0.0
    assert lct.primitives[1].get_location() == 0.98
    assert lct(0) == lct(1)

    lct = lctemplate.get_gauss2()
    assert lct(0) > 0


def test_norms():
    n = np.asarray(
        [
            0.02683208,
            0.13441056,
            0.0236155,
            0.39370402,
            0.16328161,
            0.05283352,
            0.05245909,
            0.11335948,
        ]
    )
    lcn = lcnorm.NormAngles(n)
    assert np.allclose(lcn(), n)
    new_val = n[1] * (5.0 / 6)
    lcn.set_single_norm(1, new_val)
    assert abs(lcn()[1] - new_val) < 1e-10
    assert abs(1 - np.sum(lcn()) - np.cos(lcn.p[0]) ** 2) < 1e-10

    # this test inspired by a bug I caught when going from scalar to vector
    # there was a check that the sum of the norms <=1, but when it failed,
    # it was applied to every output!  That led all outputs to have norms=1.
    lcn = lcenorm.ENormAngles([0.55, 0.4], slope=[0.3, 0.0])
    q = lcn(log10_ens=np.linspace(2, 4.5, 101))
    assert np.any(q.sum(axis=0) <= 0.95)


def test_template_integration():
    # check integration / cdf
    lct = lctemplate.get_gauss2()
    assert (lct.get_display_point() - 0.15) < 1e-10
    assert np.all(lct.integrate([0.2, 0.3], [0.2, 0.3]) == 0)
    assert (
        np.abs(
            lct.integrate(0.8, 1.2) - (lct.integrate(0, 0.2) + lct.integrate(0.8, 1.0))
        )
        < 1e-10
    )
    assert np.abs(lct.integrate(0.2, 0.8) + lct.integrate(0.8, 0.2)) < 1e-10
    assert np.abs(lct.integrate(0.2, 0.8) - 0.4) < 1e-10
    assert np.abs(lct.integrate(0.0, 0.2) - 0.6) < 1e-10
    assert np.all(
        np.abs(lct.integrate([0.2, 0.0], [0.8, 0.2]) - np.asarray([0.4, 0.6])) < 1e-10
    )
    assert lct.cdf(1) == 1
    assert lct.cdf(0) == 0
    ph = np.linspace(0, 1, 101)
    lct.cdf(ph)


def test_template_copy():
    lct = lctemplate.get_gauss2()
    lct.set_cache_properties(ncache=347)
    # populate the cache
    lct(0.5, use_cache=True)
    assert lct.ncache == 347
    lct_copy = lct.copy()
    assert np.all(lct_copy._cache[0] == lct._cache[0])
    assert lct_copy.ncache == lct.ncache
    assert lct(0.47, use_cache=True) == lct_copy(0.47, use_cache=True)
    lct = lctemplate.get_gauss2()
    assert lct.ncache != lct_copy.ncache
    # should differ because of interpolation
    assert lct(0.47, use_cache=True) != lct_copy(0.47, use_cache=True)


def test_template_caching():
    # default is 1000 bins with linear interpolation
    lct = lctemplate.get_gauss2(
        width1=0.03, width2=0.05, x1=0.1, x2=0.5
    )  # default bin edges are at 0, 0.001, ...
    assert abs(lct.ph_edges[470] - 0.470) < 1e-15
    assert abs(lct(0.470, use_cache=True) - lct(0.470)) < 3e-15
    assert abs(lct(0.4705, use_cache=True) - 0.5 * (lct(0.470) + lct(0.471))) < 3e-15
    assert abs(lct(0.471, use_cache=True) - lct(0.471)) < 3e-15
    assert lct(0, use_cache=True) == lct(1, use_cache=True)
    assert abs(lct(0.471, use_cache=True) - lct(0.471)) < 3e-15
    lct.set_cache_properties(ncache=100)
    assert lct(0, use_cache=True) == lct(1, use_cache=True)
    v0 = lct(0, use_cache=False)
    v1 = lct(0.01, use_cache=False)
    expectation = v0 * 0.6 + v1 * 0.4
    assert abs(lct(0.004, use_cache=True) - expectation) < 1e-15
    expectation = v0 * 0.2 + v1 * 0.8
    assert abs(lct(0.008, use_cache=True) - expectation) < 1e-15
    expectation = v0 * 0.5 + v1 * 0.5
    assert abs(lct(0.005, use_cache=True) - expectation) < 1e-15

    # try an energy-dependent version
    lct = lctemplate.get_gauss2(
        width1=0.05, width2=0.05, x1=0.2, x2=0.5
    )  # default bin edges are at 0, 0.001, ...
    assert lct(0.1, log10_ens=3) == lct(0.1, log10_ens=2)
    lct.add_energy_dependence(0, slope_free=False)
    lct[0].slope[1] = 0.1
    assert abs(lct(0.1, log10_ens=2) - lct(0.2, log10_ens=3)) < 1e-7
    assert abs(lct(0.1, log10_ens=2) - lct(0.1, log10_ens=3)) > 1
    lct.set_cache_properties(ncache=100, en_edges=[2, 3, 4])
    assert lct.en_edges is not None
    assert lct.en_cens is not None
    v00 = lct(0.10, log10_ens=2)
    v01 = lct(0.10, log10_ens=3)
    v10 = lct(0.11, log10_ens=2)
    v11 = lct(0.11, log10_ens=3)
    expectation = 0.6 * v00 + 0.4 * v01
    assert abs(lct(0.1, log10_ens=2.4, use_cache=True) - expectation) < 1e-10
    expectation = 0.2 * v00 + 0.8 * v01
    assert abs(lct(0.1, log10_ens=2.8, use_cache=True) - expectation) < 1e-10
    expectation = 0.6 * (0.6 * v00 + 0.4 * v01) + 0.4 * (0.6 * v10 + 0.4 * v11)
    assert abs(lct(0.104, log10_ens=2.4, use_cache=True) - expectation) < 1e-10
    # assert(np.all(lct([0.1,0.2],log10_ens=[2.4,3.2],use_cache=True)==lct([0.1,0.2],log10_ens=[2.5,3.5])))


def test_component_manipulation():

    # test sorting components
    lct = default_template()
    lct.order_primitives(order=0)  # sort by position, should swap them
    assert lct[0].get_location() == 0.48
    assert lct[1].get_location() == 0.50
    assert abs(lct[-1]()[0] - 0.35) < 1e-10
    assert abs(lct[-1]()[1] - 0.25) < 1e-10
    lct = lctemplate.get_gauss2(
        pulse_frac=0.6, x1=0.5, x2=0.48, ratio=0.25 / 0.35, width1=0.01, width2=0.01
    )
    lct.order_primitives(order=1)  # sort by amplitude, should swap them
    assert lct[0].get_location() == 0.48
    assert lct[1].get_location() == 0.50
    assert abs(lct.norms()[0] - 0.35) < 1e-10
    assert abs(lct.norms()[1] - 0.25) < 1e-10
    lct = lctemplate.get_gauss2(
        pulse_frac=0.6, x1=0.5, x2=0.48, ratio=0.25 / 0.35, width1=0.01, width2=0.05
    )
    lct.order_primitives(order=1)  # sort by amplitude, should do nothing
    assert lct.primitives[0].get_location() == 0.50
    assert lct.primitives[1].get_location() == 0.48
    assert abs(lct.norms()[1] - 0.35) < 1e-10
    assert abs(lct.norms()[0] - 0.25) < 1e-10
    lct.order_primitives(order=2)  # sort by norm, should swap
    assert lct.primitives[0].get_location() == 0.48
    assert lct.primitives[1].get_location() == 0.50
    assert abs(lct.norms()[0] - 0.35) < 1e-10
    assert abs(lct.norms()[1] - 0.25) < 1e-10

    # test adding components
    # intention is that new component is "norm" of the pulsed flux, so it
    # should be norm*0.6 total, here, while the other components are scaled
    # to preserve the same pulsed flux, i.e. by (1-norm)
    lct_add = lct.add_primitive(lcprimitives.LCGaussian(p=[0.02, 0.2]), norm=0.1)
    assert len(lct.primitives) == 2
    assert len(lct_add.primitives) == 3
    assert abs(lct_add.norms().sum() - 0.6) < 1e-10
    assert abs(lct_add.norms()[-1] - 0.1 * 0.6) < 1e-10
    assert abs(lct_add.norms()[0] - 0.35 * (1 - 0.1)) < 1e-10

    result = lct.add_primitive(
        lcprimitives.LCGaussian(p=[0.02, 0.2]), norm=0.1, inplace=True
    )
    assert result is None
    assert len(lct.primitives) == 3
    assert abs(lct.norms().sum() - 0.6) < 1e-10
    assert abs(lct.norms()[-1] - 0.1 * 0.6) < 1e-10
    assert abs(lct.norms()[0] - 0.35 * (1 - 0.1)) < 1e-10

    # test deletion -- should be back to original
    lct.delete_primitive(2, inplace=True)
    assert abs(lct.norms().sum() - 0.6) < 1e-10
    assert abs(lct.norms()[0] - 0.35) < 1e-10
    assert abs(lct.norms()[1] - 0.25) < 1e-10

    print("TODO: test energy-dependent slope of normalizations when re-ordering")


def test_energy_dependence():
    """Initial stab at testing energy-dependent profile modeling."""

    lcg = lcprimitives.LCGaussian(p=[0.03, 0.5])
    lcg2 = lcprimitives.LCGaussian(p=[0.04, 0.8])
    lct0 = lctemplate.LCTemplate([lcg, lcg2], [0.4, 0.35])
    lct0.add_energy_dependence(0, slope_free=False)
    assert not np.any(lct0.primitives[0].slope_free)
    assert lct0.num_parameters(free=True) == 6
    assert lct0.num_parameters(free=False) == 8
    lct0[0].slope_free[:] = True
    lct0[0].slope[:] = [0.02, 0.1]
    assert lct0.num_parameters(free=True) == 8
    lct0.add_energy_dependence(-1, slope_free=True)
    assert np.all(lct0.norms.slope_free)
    assert lct0.num_parameters(free=True) == 10
    lct0[-1].slope[1] = 0.2
    lct0[-1].slope_free[0] = False
    assert lct0.num_parameters(free=True) == 9

    # check re-ordering
    g1 = lceprimitives.LCEGaussian(p=[0.03, 0.5], slope=[0.01, 0.02])
    g2 = lceprimitives.LCEGaussian(p=[0.04, 0.8], slope=[-0.01, -0.02])
    lct2 = lctemplate.LCTemplate([g2, g1], [0.4, 0.35])
    lct2.add_energy_dependence(-1)
    lct2.norms.slope[0] = 0.1
    lct2.norms.slope[1] = -0.1
    assert lct2.primitives[1].p[-1] < lct2.primitives[0].p[-1]
    dom = np.linspace(0, 1, 101)
    ens = np.linspace(2, 4, 101)
    vals0 = lct2(dom, log10_ens=ens)
    lct2.order_primitives()
    assert lct2.primitives[1].p[-1] > lct2.primitives[0].p[-1]
    assert np.allclose(lct2(dom, log10_ens=ens), vals0)

    lcg = lceprimitives.LCEGaussian(p=[0.03, 0.5])
    assert np.all(lcg.slope == 0)
    assert np.all(lcg.slope_free == False)
    lcg = lceprimitives.LCEGaussian(
        p=[0.03, 0.5], slope=[0.02, 0.1], slope_free=[True, True]
    )
    assert np.all(lcg.slope == np.asarray([0.02, 0.1]))
    assert np.all(lcg.slope_free == True)
    lcg2 = lcprimitives.LCGaussian(p=[0.04, 0.8])
    lcn = lcenorm.ENormAngles([0.4, 0.35])
    assert not np.any(lcn.slope_free)  # default is False
    lcn.slope_free[1] = True
    lcn.slope[1] = 0.2
    lct = lctemplate.LCTemplate([lcg, lcg2], lcn)

    assert lct.check_gradient(quiet=True, seed=0)

    # set the seed to allow test in change in log likelihood
    np.random.seed(10)
    N = 1000
    log10_ens = np.random.rand(N) * 2 + 2
    we = np.ones(N)
    ph, comps = lct.random(N, weights=we, log10_ens=log10_ens, return_partition=True)

    assert np.all(lct(ph, log10_ens=log10_ens) == lct0(ph, log10_ens=log10_ens))
    # check the evaluation of the template within the gradient function
    g, t = lct.gradient(ph, log10_ens=log10_ens, template_too=True)
    assert np.allclose(t, lct(ph, log10_ens=log10_ens))

    lcf = lcfitters.LCFitter(lct, ph, weights=we, log10_ens=log10_ens)
    logl1 = lcf.loglikelihood(lct.get_parameters())
    lcf.fit(unbinned=True, use_gradient=True, quiet=True)
    logl2 = lcf.loglikelihood(lct.get_parameters())
    assert abs(abs(logl2 - logl1) - 5.15) < 0.05


def test_template_gradient():
    """Verify analytic gradient computation with numerical evaluation."""

    lct = default_template()

    # check that analytic gradient is equal to numerical gradient
    assert lct.check_gradient(quiet=True, seed=0)

    # check derivative too
    assert lct.check_derivative(order=1)
    # assert(lct.check_derivative(order=2))

    # check that nothing breaks when freezing a normalization angle
    lct.norms.free[0] = False
    assert lct.check_gradient(quiet=True, seed=0)

    # check that nothing breaks when freezing a primitive parameter
    lct[0].free[0] = False
    assert lct.check_gradient(quiet=True, seed=0)
    lct[0].free[:] = False
    assert lct.check_gradient(quiet=True, seed=0)


def test_fitter_gradient():
    # TODO -- idea here is to use a known template and an exact set of
    # phases/weights to make sure the gradient comes out correctly/close
    # in both unbinned and (?) binned cases.
    print("need to implement fitter gradient!")


def test_template_ebinning():
    # TODO -- verify that the binned version of an energy-dependent template
    # comes out close enough -- though maybe this should be under validation
    pass


def test_template_string_representation():
    """Exercise print functions."""
    lct = lctemplate.get_gauss2(
        pulse_frac=0.6, x1=0.5, x2=0.48, ratio=0.25 / 0.35, width1=0.01, width2=0.01
    )
    # add in an error manually
    lct.primitives[0].errors[0] = 0.01
    expected_val = r"""
Mixture Amplitudes
------------------
P1 : 0.2500 +\- 0.0000
P2 : 0.3500 +\- 0.0000
DC : 0.4000 +\- 0.0000

P1 -- Gaussian
------------------
Width   : 0.0100 +\- 0.0100
Location: 0.5000 +\- 0.0000

P2 -- Gaussian
------------------
Width   : 0.0100 +\- 0.0000
Location: 0.4800 +\- 0.0000

delta   : 0.4800 +\- 0.0000
Delta   : 0.0200 +\- 0.0000
"""

    assert str(lct).strip() == expected_val.strip()


def test_simple_fit_unbinned():
    """Make sure objects adequately implement mathematical intent."""

    # TODO -- add a small DC component to this to avoid negative values in
    # the log likelihood, which happen at floating point precision.  Another
    # option would be to filter those at the template level, but that's
    # probably expensive.
    lct = lctemplate.get_gauss2()

    # load in simulated phases
    ph = np.loadtxt(datadir / "template_phases.asc")
    lcf = lcfitters.LCFitter(lct, ph)
    assert np.all(lcf.weights == 1)
    lcf.fit(unbinned=True, estimate_errors=True, quiet=True)
    expected_val = r"""
Log Likelihood for fit: 1091.04

Mixture Amplitudes
------------------
P1 : 0.5840 +\- 0.0220
P2 : 0.4160 +\- 0.0220
DC : 0.0000 +\- 0.0000

P1 -- Gaussian
------------------
Width   : 0.0103 +\- 0.0004
Location: 0.1007 +\- 0.0006

P2 -- Gaussian
------------------
Width   : 0.0211 +\- 0.0010
Location: 0.5493 +\- 0.0015

delta   : 0.1007 +\- 0.0006
Delta   : 0.4486 +\- 0.0016
"""
    assert expected_val.strip() == str(lcf).strip()


def test_simple_fit_binned():
    """Make sure objects adequately implement mathematical intent."""

    lct = lctemplate.get_gauss2()

    # load in simulated phases
    ph = np.loadtxt(datadir / "template_phases.asc")
    lcf = lcfitters.LCFitter(lct, ph, binned_bins=100)
    assert np.all(lcf.weights == 1)
    lcf.fit(unbinned=False, estimate_errors=True, quiet=True)
    expected_val = r"""
Log Likelihood for fit: 1104.39

Mixture Amplitudes
------------------
P1 : 0.5840 +\- 0.0220
P2 : 0.4160 +\- 0.0220
DC : 0.0000 +\- 0.0000

P1 -- Gaussian
------------------
Width   : 0.0099 +\- 0.0004
Location: 0.1007 +\- 0.0006

P2 -- Gaussian
------------------
Width   : 0.0209 +\- 0.0010
Location: 0.5493 +\- 0.0015

delta   : 0.1007 +\- 0.0006
Delta   : 0.4486 +\- 0.0016
"""

    assert expected_val.strip() == str(lcf).strip()


def test_vonmises():
    with pytest.raises(AssertionError):
        lceprimitives.LCEVonMises(p=[0.0001, 0.5], slope_free=[True, True, True])
    with pytest.raises(ValueError):
        lcprimitives.LCVonMises(p=[0.0001, 0.5])
    p1 = lcprimitives.LCVonMises(p=[0.05, 0.1])
    assert abs(p1(0.1 + p1.hwhm()) * 2 - p1(0.1)) < 1e-5
    p2 = lcprimitives.LCVonMises(p=[0.05, 0.4])

    def vm(x, p):
        width, loc = p
        x = np.asarray(x)
        z = (2 * np.pi) * (x - loc)
        scale = 1.0 / width
        return np.exp(np.cos(z) * scale) * (1.0 / i0(scale))

    en = np.random.rand(1000) * 2 + 2  # 2-4 range
    ph = np.random.rand(1000)
    assert np.allclose(p1(ph, log10_ens=en), vm(ph, [0.05, 0.1]))

    lct = lctemplate.LCTemplate([p1, p2], [0.4, 0.6])
    assert lct.check_gradient(quiet=True, seed=0)
    assert lct.check_derivative(order=1)
    # assert(lct.check_derivative(order=2))
    p1.free[1] = False
    assert p1.gradient(ph[:10], free=True).shape[0] == 1

    p1 = lceprimitives.LCEVonMises(p=[0.05, 0.1], slope=[0, 0.1])
    p2 = lceprimitives.LCEVonMises(p=[0.05, 0.4], slope=[0.05, 0.05])
    assert np.all(p2.slope == 0.05)
    assert np.allclose(p1(ph, log10_ens=en), vm(ph, [0.05, 0.1 + (en - 3) * 0.1]))
    lct = lctemplate.LCTemplate([p1, p2], [0.4, 0.6])
    assert lct.is_energy_dependent()
    assert p1.gradient(ph[:10], free=True).shape[0] == 2
    assert p1.gradient(ph[:10], free=False).shape[0] == 4
    assert lct.check_gradient(quiet=True, seed=0)
    assert lct.check_derivative()

    # check integral
    ens = np.linspace(2, 4, 21)
    integrals = p1.integrate(0, 0.5, log10_ens=ens)
    quads = [
        quad(lambda x: p1(x, log10_ens=ens[i]), 0, 0.5)[0] for i in range(len(ens))
    ]
    assert np.allclose(quads, integrals)

    # check overflow
    p1 = lceprimitives.LCEVonMises()
    p1.p[0] = p1.bounds[0][0]
    assert not np.isnan(p1(p1.p[-1]))

    # check fast Bessel function
    q = np.logspace(-1, np.log10(700), 201)
    I0 = lcprimitives.FastBessel(order=0)
    I1 = lcprimitives.FastBessel(order=1)
    assert np.all(np.abs(I0(q) / i0(q) - 1) < 1e-2)
    assert np.all(np.abs(I1(q) / i1(q) - 1) < 1e-2)


def test_skewnorm():

    # check bounds and limits
    with pytest.raises(ValueError):
        lcprimitives.LCSkewGaussian(p=[0.0001, 0.1, 0.5])
    with pytest.raises(ValueError):
        lcprimitives.LCSkewGaussian(p=[0.0001, 200, 0.5])
    p1 = lcprimitives.LCSkewGaussian(p=[0.05, 0.0, 0.1])
    pg = lcprimitives.LCGaussian(p=[0.05, 0.1])
    assert p1(0.1) == pg(0.1)
    assert p1(0.5) == pg(0.5)

    # TODO -- check hwhm
    # assert(abs(p1(0.1+p1.hwhm())*2-p1(0.1))<1e-5)

    # check function evaluation
    p1 = lcprimitives.LCSkewGaussian(p=[0.05, -1.0, 0.5])

    def sn(x, p, index=0):
        width, shape, loc = p
        x = np.asarray(x) + index
        z = (x - loc) / width
        t1 = 1.0 / ((2 * np.pi) ** 0.5 * width) * np.exp(-0.5 * z**2)
        t2 = 1 + erf(shape * z / 2**0.5)
        return t1 * t2

    en = np.random.rand(1000) * 2 + 2  # 2-4 range
    ph = np.random.rand(1000)
    assert np.allclose(p1(ph, log10_ens=en), sn(ph, p1.p))

    p1 = lcprimitives.LCSkewGaussian(p=[0.05, -1.0, 0.1])
    p2 = lcprimitives.LCSkewGaussian(p=[0.05, 2.0, 0.4])
    lct = lctemplate.LCTemplate([p1, p2], [0.4, 0.6])
    assert lct.check_gradient(quiet=True, seed=0)
    assert lct.check_derivative()
    return

    p1.free[1] = False
    assert p1.gradient(ph[:10], free=True).shape[0] == 1

    p1 = lceprimitives.LCEVonMises(p=[0.05, 0.1], slope=[0, 0.1])
    p2 = lceprimitives.LCEVonMises(p=[0.05, 0.4], slope=[0.05, 0.05])
    assert np.all(p2.slope == 0.05)
    assert np.allclose(p1(ph, log10_ens=en), vm(ph, [0.05, 0.1 + (en - 3) * 0.1]))
    lct = lctemplate.LCTemplate([p1, p2], [0.4, 0.6])
    assert lct.is_energy_dependent()
    assert p1.gradient(ph[:10], free=True).shape[0] == 2
    assert p1.gradient(ph[:10], free=False).shape[0] == 4
    assert lct.check_gradient(quiet=True, seed=0)
    assert lct.check_derivative()

    # check integral
    ens = np.linspace(2, 4, 21)
    integrals = p1.integrate(0, 0.5, log10_ens=ens)
    quads = [
        quad(lambda x: p1(x, log10_ens=ens[i]), 0, 0.5)[0] for i in range(len(ens))
    ]
    assert np.allclose(quads, integrals)

    # check overflow
    p1 = lceprimitives.LCEVonMises()
    p1.p[0] = p1.bounds[0][0]
    assert not np.isnan(p1(p1.p[-1]))

    # check fast Bessel function
    q = np.logspace(-1, np.log10(700), 201)
    I0 = lcprimitives.FastBessel(order=0)
    I1 = lcprimitives.FastBessel(order=1)
    assert np.all(np.abs(I0(q) / i0(q) - 1) < 1e-2)
    assert np.all(np.abs(I1(q) / i1(q) - 1) < 1e-2)<|MERGE_RESOLUTION|>--- conflicted
+++ resolved
@@ -1,9 +1,5 @@
-<<<<<<< HEAD
-import logging
 import pytest
 
-=======
->>>>>>> b43dbf49
 import numpy as np
 from scipy.integrate import quad
 from scipy.special import i0, i1, erf
